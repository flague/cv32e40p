# Copyright 2019 Clifford Wolf
# Copyright 2019 Robert Balas
#
# Permission to use, copy, modify, and/or distribute this software for any
# purpose with or without fee is hereby granted, provided that the above
# copyright notice and this permission notice appear in all copies.
#
# THE SOFTWARE IS PROVIDED "AS IS" AND THE AUTHOR DISCLAIMS ALL WARRANTIES WITH
# REGARD TO THIS SOFTWARE INCLUDING ALL IMPLIED WARRANTIES OF MERCHANTABILITY
# AND FITNESS. IN NO EVENT SHALL THE AUTHOR BE LIABLE FOR ANY SPECIAL, DIRECT,
# INDIRECT, OR CONSEQUENTIAL DAMAGES OR ANY DAMAGES WHATSOEVER RESULTING FROM
# LOSS OF USE, DATA OR PROFITS, WHETHER IN AN ACTION OF CONTRACT, NEGLIGENCE OR
# OTHER TORTIOUS ACTION, ARISING OUT OF OR IN CONNECTION WITH THE USE OR
# PERFORMANCE OF THIS SOFTWARE.

# Author: Robert Balas (balasr@iis.ee.ethz.ch)
# Description: All in one. Uses parts of picorv32's makefile for handling the
# firmware and handling csmith programs

MAKE			= make
CTAGS			= ctags
CSMITH			= csmith

# vsim configuration
VVERSION                = "10.7b"

VLIB			= vlib-$(VVERSION)
VWORK			= work

VLOG			= vlog-$(VVERSION)
VLOG_FLAGS		= -pedanticerrors -suppress 2577 -suppress 2583
VLOG_LOG                = vloggy

VOPT			= vopt-$(VVERSION)
VOPT_FLAGS		= -debugdb -fsmdebug -pedanticerrors +acc #=mnprft

VSIM			= vsim-$(VVERSION)
VSIM_HOME               = /usr/pack/modelsim-$(VVERSION)-kgf/questasim
VSIM_FLAGS              =  # user defined
ALL_VSIM_FLAGS		= $(VSIM_FLAGS)
VSIM_DEBUG_FLAGS	= -debugdb
VSIM_GUI_FLAGS          = -gui -debugdb
VSIM_SCRIPT             = vsim.tcl

VCS                     = vcs-2017.03-kgf vcs
VCS_HOME                = /usr/pack/vcs-2017.03-kgf
VCS_FLAGS               =
SIMV_FLAGS              =

# verilator configuration
VERILATOR		= verilator
VERI_FLAGS              +=
VERI_COMPILE_FLAGS      += -Wno-BLKANDNBLK # hope this doesn't hurt us in the long run
VERI_TRACE              =
VERI_DIR                = cobj_dir
VERI_CFLAGS             = -O2

# RTL source files
RTLSRC_HOME             := ../..
RTLSRC_TB_PKG		:=
RTLSRC_TB_TOP		:= tb_top.sv
<<<<<<< HEAD

RTLSRC_TB		:= $(filter-out riscv_tb_pkg.sv tb_top_verilator.sv,\
=======
RTLSRC_TB		:= $(filter-out cv32e40p_tb_pkg.sv tb_top_verilator.sv,\
>>>>>>> 8e22c994
				$(wildcard *.sv))
RTLSRC_VERI_TB          := $(filter-out tb_top.sv, $(wildcard *.sv))
RTLSRC_INCDIR           := $(RTLSRC_HOME)/rtl/include
RTLSRC_PKG		:= $(RTLSRC_HOME)/rtl/fpnew/src/fpnew_pkg.sv \
				$(addprefix $(RTLSRC_HOME)/rtl/include/,\
				cv32e40p_apu_core_package.sv cv32e40p_defines.sv \
				cv32e40p_tracer_defines.sv ../../tb/tb_riscv/include/perturbation_defines.sv)
RTLSRC			:= $(filter-out $(RTLSRC_HOME)/rtl/cv32e40p_register_file_latch.sv,\
				$(wildcard $(RTLSRC_HOME)/rtl/*.sv) $(RTLSRC_HOME)/tb/tb_riscv/cv32e40p_random_stall.sv $(RTLSRC_HOME)/tb/tb_riscv/cv32e40p_random_interrupt_generator.sv)
RTLSRC_FPNEW_INCDIR := $(RTLSRC_HOME)/rtl/fpnew/src/common_cells/include
RTLSRC_FPNEWPKG     := $(RTLSRC_HOME)/rtl/fpnew/src/fpu_div_sqrt_mvp/hdl/defs_div_sqrt_mvp.sv
RTLSRC_FPNEW        := $(wildcard $(RTLSRC_HOME)/rtl/fpnew/src/*.sv) $(wildcard $(RTLSRC_HOME)/rtl/fpnew/src/fpu_div_sqrt_mvp/hdl/*.sv) \
                    $(wildcard $(RTLSRC_HOME)/rtl/fpnew/src/common_cells/src/*.sv) $(wildcard $(RTLSRC_HOME)/rtl/fpnew/src/common_cells/src/deprecated/*.sv)
# TODO: clean this up
RTLSRC_VLOG_TB_TOP	:= $(basename $(notdir $(RTLSRC_TB_TOP)))
RTLSRC_VOPT_TB_TOP	:= $(addsuffix _vopt, $(RTLSRC_VLOG_TB_TOP))

# riscv toolchain install path
RISCV                    ?= ~/.riscv
RISCV_EXE_PREFIX         = $(RISCV)/bin/riscv32-unknown-elf-

# firmware vars
FIRMWARE                 = firmware/
RISCV_TEST_INCLUDES      = -Iriscv_tests/ -Iriscv_tests/macros/scalar \
				-Iriscv_tests/rv64ui -Iriscv_tests/rv64um -Iriscv_tests/rv64ua
FIRMWARE_OBJS		 = $(addprefix firmware/, start.o \
				print.o sieve.o multest.o stats.o)
FIRMWARE_TEST_OBJS       = $(addsuffix .o, \
				$(basename $(wildcard riscv_tests/rv32ui/*.S)) \
				$(basename $(wildcard riscv_tests/rv32um/*.S)) \
				$(basename $(wildcard riscv_tests/rv32uc/*.S)))

COMPLIANCE_TEST_OBJS	 = $(addsuffix .o, \
				$(basename $(wildcard riscv_compliance_tests/*.S)))

# csmith vars
CSMITH_INCLUDE           = ~/.local/include/csmith-2.4.0
CSMITH_TIMEOUT_REF       = 2
CSMITH_TIMEOUT_VSIM      = 3000
CSMITH_TIMEOUT_VERI      = 100

# assume verilator if no target chosen
.DEFAULT_GOAL := firmware-veri-run

# GCC configuration
CUSTOM_GCC_FLAGS           =
INTERRUPT_GCC_FLAGS        =

all: firmware-veri-run

# vsim testbench compilation and optimization
vlib: .lib-rtl

.lib-rtl:
	$(VLIB) $(VWORK)
	touch .lib-rtl

# rebuild if we change some sourcefile
.build-rtl: .lib-rtl $(RTLSRC_PKG) $(RTLSRC) $(RTLSRC_TB_PKG) $(RTLSRC_TB)
	$(VLOG) -work $(VWORK) +incdir+$(RTLSRC_INCDIR) $(VLOG_FLAGS) \
	$(RTLSRC_PKG) $(RTLSRC) $(RTLSRC_TB_PKG) $(RTLSRC_TB)
	touch .build-rtl

vsim-all: .opt-rtl

.opt-rtl: .build-rtl
	$(VOPT) -work $(VWORK) $(VOPT_FLAGS) $(RTLSRC_VLOG_TB_TOP) -o \
	$(RTLSRC_VOPT_TB_TOP)
	touch .opt-rtl

# rebuild if we change some sourcefile
.build-rtl-fp: .lib-rtl $(RTLSRC_PKG) $(RTLSRC_FPNEWPKG) $(RTLSRC_FPNEW) $(RTLSRC) $(RTLSRC_TB_PKG) $(RTLSRC_TB)
	$(VLOG) -work $(VWORK) +incdir+$(RTLSRC_INCDIR) +incdir+$(RTLSRC_FPNEW_INCDIR) $(VLOG_FLAGS) \
	$(RTLSRC_PKG) $(RTLSRC_FPNEWPKG) $(RTLSRC_FPNEW) $(RTLSRC) $(RTLSRC_TB_PKG) $(RTLSRC_TB)
	touch .build-rtl-fp

vsim-all-fp: .opt-rtl-fp

.opt-rtl-fp: .build-rtl-fp
	$(VOPT) -work $(VWORK) $(VOPT_FLAGS) -g FPU=1 $(RTLSRC_VLOG_TB_TOP) -o \
	$(RTLSRC_VOPT_TB_TOP)
	touch .opt-rtl-fp

.PHONY: dpiheader
dpiheader: .build-tb
	$(VLOG) -work $(VWORK) -l $(VLOG_LOG) -dpiheader $(DPINAME) $(DPISRC)

# vcs testbench compilation

vcsify: $(RTLSRC_PKG) $(RTLSRC) $(RTLSRC_TB_PKG) $(RTLSRC_TB)
	$(VCS) +vc -sverilog -race=all -ignore unique_checks -full64 \
		-timescale=1ns/1ps \
		-CC "-I$(VCS_HOME)/include -O3 -march=native" $(VCS_FLAGS) \
		$(RTLSRC_PKG) $(RTLSRC) $(RTLSRC_TB_PKG) $(RTLSRC_TB) \
		+incdir+$(RTLSRC_INCDIR)

vcs-run: vcsify firmware/firmware.hex
	./simv $(SIMV_FLAGS)

vcs-run-gui: VCS_FLAGS+=-debug_all
vcs-run-gui: vcsify firmware/firmware.hex
	./simv $(SIMV_FLAGS) -gui

vcs-clean:
	rm -rf simv* *.daidir *.vpd *.db csrc ucli.key vc_hdrs.h

# verilator testbench compilation

# We first test if the user wants to to vcd dumping. This hacky part is required
# because we need to conditionally compile the testbench (-DVCD_TRACE) and pass
# the --trace flags to the verilator call
ifeq ($(findstring +vcd,$(VERI_FLAGS)),+vcd)
VERI_TRACE="--trace"
VERI_CFLAGS+="-DVCD_TRACE"
endif

verilate: testbench_verilator

testbench_verilator: $(RTLSRC_VERI_TB) $(RTLSRC_PKG) $(RTLSRC)
	$(VERILATOR) --cc --sv --exe \
		$(VERI_TRACE) \
		--Wno-lint --Wno-UNOPTFLAT \
		--Wno-MODDUP +incdir+$(RTLSRC_INCDIR) --top-module \
		tb_top_verilator $(RTLSRC_VERI_TB) $(RTLSRC_PKG) $(RTLSRC) \
		tb_top_verilator.cpp --Mdir $(VERI_DIR) \
		-CFLAGS "-std=gnu++11 $(VERI_CFLAGS)" \
		$(VERI_COMPILE_FLAGS)
	$(MAKE) -C $(VERI_DIR) -f Vtb_top_verilator.mk
	cp $(VERI_DIR)/Vtb_top_verilator testbench_verilator

verilate-clean:
	if [ -d $(VERI_DIR) ]; then rm -r $(VERI_DIR); fi
	rm -rf testbench_verilator

# run tb and exit
.PHONY: vsim-run
vsim-run: ALL_VSIM_FLAGS += -c
vsim-run: vsim-all
	$(VSIM) -work $(VWORK) $(ALL_VSIM_FLAGS) \
	$(RTLSRC_VOPT_TB_TOP) -do 'source $(VSIM_SCRIPT); exit -f'

# run tb and drop into interactive shell
.PHONY: vsim-run-sh
vsim-run-sh: ALL_VSIM_FLAGS += -c
vsim-run-sh: vsim-all
	$(VSIM) -work $(VWORK) $(ALL_VSIM_FLAGS) \
	$(RTLSRC_VOPT_TB_TOP) -do $(VSIM_SCRIPT)

# run tb with simulator gui
.PHONY: vsim-run-gui
vsim-run-gui: ALL_VSIM_FLAGS += $(VSIM_GUI_FLAGS)
vsim-run-gui: vsim-all
	$(VSIM) -work $(VWORK) $(ALL_VSIM_FLAGS) \
	$(RTLSRC_VOPT_TB_TOP) -do $(VSIM_SCRIPT)

.PHONY: tb-clean
tb-clean:
	if [ -d $(VWORK) ]; then rm -r $(VWORK); fi
	rm -f transcript vsim.wlf vsim.dbg trace_core*.log \
	.build-rtl .opt-rtl .lib-rtl *.vcd objdump

# run tb and exit
.PHONY: vsim-run-fp
vsim-run-fp: ALL_VSIM_FLAGS += -c
vsim-run-fp: vsim-all-fp
	$(VSIM) -work $(VWORK) $(ALL_VSIM_FLAGS) -GFPU=1 \
	$(RTLSRC_VOPT_TB_TOP) -do 'source $(VSIM_SCRIPT); exit -f'

# run tb and drop into interactive shell
.PHONY: vsim-run-sh-fp
vsim-run-sh-fp: ALL_VSIM_FLAGS += -c
vsim-run-sh-fp: vsim-all-fp
	$(VSIM) -work $(VWORK) $(ALL_VSIM_FLAGS) \
	$(RTLSRC_VOPT_TB_TOP) -do $(VSIM_SCRIPT)

# run tb with simulator gui
.PHONY: vsim-run-gui-fp
vsim-run-gui-fp: ALL_VSIM_FLAGS += $(VSIM_GUI_FLAGS)
vsim-run-gui-fp: vsim-all-fp
	$(VSIM) -work $(VWORK) $(ALL_VSIM_FLAGS) -GFPU=1 \
	$(RTLSRC_VOPT_TB_TOP) -do $(VSIM_SCRIPT)

.PHONY: tb-clean-fp
tb-clean-fp:
	if [ -d $(VWORK) ]; then rm -r $(VWORK); fi
	rm -f transcript vsim.wlf vsim.dbg trace_core*.log \
	.build-rtl-fp .opt-rtl-fp .lib-rtl-fp *.vcd objdump

# rules to generate hex (loadable by simulators) from elf
%.hex: %.elf
	$(RISCV_EXE_PREFIX)objcopy -O verilog $< $@

# Running custom programs:
# This is an example for running a hello world in the testbench
# We link with our custom crt0.s and syscalls.c against newlib so that we can
# use the c standard library
custom/hello_world.elf: custom/hello_world.c
	$(RISCV_EXE_PREFIX)gcc -march=rv32imc -o $@ -w -Os -g -nostdlib \
		$(CUSTOM_GCC_FLAGS) \
		-T custom/link.ld \
		-static \
		custom/crt0.S \
		$^ custom/syscalls.c custom/vectors.S \
		-I $(RISCV)/riscv32-unknown-elf/include \
		-L $(RISCV)/riscv32-unknown-elf/lib \
		-lc -lm -lgcc
custom-clean:
	rm -rf custom/hello_world.elf custom/hello_world.hex

.PHONY: custom-vsim-run
custom-vsim-run: vsim-all custom/hello_world.hex
custom-vsim-run: ALL_VSIM_FLAGS += "+firmware=custom/hello_world.hex"
custom-vsim-run: vsim-run

.PHONY: custom-vsim-run-gui
custom-vsim-run-gui: vsim-all custom/hello_world.hex
custom-vsim-run-gui: ALL_VSIM_FLAGS += "+firmware=custom/hello_world.hex"
custom-vsim-run-gui: vsim-run-gui


.PHONY: custom-veri-run
custom-veri-run: verilate custom/hello_world.hex
	./testbench_verilator $(VERI_FLAGS) \
		"+firmware=custom/hello_world.hex"

# Running custom fp programs:
# This is an example for running a floating-point matrix multiplication in the testbench
# We link with our custom crt0.s and syscalls.c against newlib so that we can
# use the c standard library
custom_fp/main.elf: custom_fp/matmulNxN.c custom_fp/main.c
	$(RISCV_EXE_PREFIX)gcc -march=rv32imfc -mabi=ilp32f -o $@ -w -g -nostdlib \
		$(CUSTOM_GCC_FLAGS) \
		-T custom/link.ld  \
		-static \
		custom/crt0.S \
		$^ custom/syscalls.c custom/vectors.S \
		-I $(RISCV)/riscv32-unknown-elf/include \
		-L $(RISCV)/riscv32-unknown-elf/lib \
		-lc -lm -lgcc
custom-fp-clean:
	rm -rf custom_fp/main.elf custom_fp/main.hex

.PHONY: custom-fp-vsim-run
custom-fp-vsim-run: vsim-all-fp custom_fp/main.hex
custom-fp-vsim-run: ALL_VSIM_FLAGS += "+firmware=custom_fp/main.hex"
custom-fp-vsim-run: vsim-run-fp


.PHONY: custom-fp-vsim-run-gui
custom-fp-vsim-run-gui: vsim-all-fp custom_fp/main.hex
custom-fp-vsim-run-gui: ALL_VSIM_FLAGS += "+firmware=custom_fp/main.hex"
custom-fp-vsim-run-gui: vsim-run-gui-fp

# Compile and run HW-loops test
# Until the compiler will correctly handle HW-loops, manually insert them (no jumps/branch in the body)
# Compile with "rv32imxpulpv2" with "-mnohwloop" or "-O0" to avoid the compiler inserting other hw-loops
# Do not use RVC, as the instructions should be aligned and not compressed
hwlp_test/hwlp_test.elf: hwlp_test/hwlp_test.c
	$(RISCV_EXE_PREFIX)gcc -march=rv32imxpulpv2 -mnohwloop -o $@ -w -O0 -g -nostdlib \
		$(CUSTOM_GCC_FLAGS) \
		-T custom/link.ld \
		-static \
		custom/crt0.S \
		$^ custom/syscalls.c custom/vectors.S \
		-I $(RISCV)/riscv32-unknown-elf/include \
		-L $(RISCV)/riscv32-unknown-elf/lib \
		-lc -lm -lgcc
hwlp-clean:
	rm -rf hwlp_test/hwlp_test.elf hwlp_test/hwlp_test.hex

.PHONY: hwlp-vsim-run
hwlp-vsim-run: vsim-all hwlp_test/hwlp_test.hex
hwlp-vsim-run: ALL_VSIM_FLAGS += "+firmware=hwlp_test/hwlp_test.hex"
hwlp-vsim-run: vsim-run

.PHONY: hwlp-vsim-run-gui
hwlp-vsim-run-gui: vsim-all hwlp_test/hwlp_test.hex
hwlp-vsim-run-gui: ALL_VSIM_FLAGS += "+firmware=hwlp_test/hwlp_test.hex"
hwlp-vsim-run-gui: vsim-run-gui

# compile and run interrupt_test
interrupt_test/interrupt_test.elf: interrupt_test/interrupt_test.c
	$(RISCV_EXE_PREFIX)gcc -march=rv32imc -o $@ -w -Os -g -nostdlib \
		$(INTERRUPT_GCC_FLAGS) \
		-T custom/link.ld  \
		-static \
		custom/crt0.S \
		$^ custom/syscalls.c interrupt_test/vectors.S \
		-I $(RISCV)/riscv32-unknown-elf/include \
		-L $(RISCV)/riscv32-unknown-elf/lib \
		-lc -lm -lgcc
interrupt-clean:
	rm -rf interrupt_test/interrupt_test.elf interrupt_test/interrupt_test.hex

.PHONY: interrupt-vsim-run
interrupt-vsim-run: vsim-all interrupt_test/interrupt_test.hex
interrupt-vsim-run: ALL_VSIM_FLAGS += "+firmware=interrupt_test/interrupt_test.hex"
interrupt-vsim-run: vsim-run

.PHONY: interrupt-vsim-run-gui

interrupt-vsim-run-gui: vsim-all interrupt_test/interrupt_test.hex
interrupt-vsim-run-gui: ALL_VSIM_FLAGS += "+firmware=interrupt_test/interrupt_test.hex"
interrupt-vsim-run-gui: vsim-run-gui


# compile and dump picorv firmware
firmware/firmware.elf: $(FIRMWARE_OBJS) $(FIRMWARE_TEST_OBJS) $(COMPLIANCE_TEST_OBJS) \
				firmware/link.ld
	$(RISCV_EXE_PREFIX)gcc -g -Os -march=rv32imc -ffreestanding -nostdlib -o $@ \
		$(RISCV_TEST_INCLUDES) \
		-Wl,-Bstatic,-T,firmware/link.ld,-Map,firmware/firmware.map,--strip-debug \
		$(FIRMWARE_OBJS) $(FIRMWARE_TEST_OBJS) $(COMPLIANCE_TEST_OBJS) -lgcc

firmware/start.o: firmware/start.S
	$(RISCV_EXE_PREFIX)gcc -c -march=rv32imc -g -o $@ $<

firmware/%.o: firmware/%.c
	$(RISCV_EXE_PREFIX)gcc -c -march=rv32ic -g -Os --std=c99 -Wall \
		$(RISCV_TEST_INCLUDES) \
		-ffreestanding -nostdlib -o $@ $<

riscv_tests/rv32ui/%.o: riscv_tests/rv32ui/%.S riscv_tests/riscv_test.h \
			riscv_tests/macros/scalar/test_macros.h
	$(RISCV_EXE_PREFIX)gcc -c -march=rv32im -g -o $@ \
		$(RISCV_TEST_INCLUDES) \
		-DTEST_FUNC_NAME=$(notdir $(basename $<)) \
		-DTEST_FUNC_TXT='"$(notdir $(basename $<))"' \
		-DTEST_FUNC_RET=$(notdir $(basename $<))_ret $<

riscv_tests/rv32um/%.o: riscv_tests/rv32um/%.S riscv_tests/riscv_test.h \
			riscv_tests/macros/scalar/test_macros.h
	$(RISCV_EXE_PREFIX)gcc -c -march=rv32im -g -o $@ \
		$(RISCV_TEST_INCLUDES) \
		-DTEST_FUNC_NAME=$(notdir $(basename $<)) \
		-DTEST_FUNC_TXT='"$(notdir $(basename $<))"' \
		-DTEST_FUNC_RET=$(notdir $(basename $<))_ret $<

riscv_tests/rv32uc/%.o: riscv_tests/rv32uc/%.S riscv_tests/riscv_test.h \
			riscv_tests/macros/scalar/test_macros.h
	$(RISCV_EXE_PREFIX)gcc -c -march=rv32imc -g -o $@ \
		$(RISCV_TEST_INCLUDES) \
		-DTEST_FUNC_NAME=$(notdir $(basename $<)) \
		-DTEST_FUNC_TXT='"$(notdir $(basename $<))"' \
		-DTEST_FUNC_RET=$(notdir $(basename $<))_ret $<

riscv_tests/rv32ua/%.o: riscv_tests/rv32ua/%.S riscv_tests/riscv_test.h \
			riscv_tests/macros/scalar/test_macros.h
	$(RISCV_EXE_PREFIX)gcc -c -march=rv32ima -g -o $@ \
		$(RISCV_TEST_INCLUDES) \
		-DTEST_FUNC_NAME=$(notdir $(basename $<)) \
		-DTEST_FUNC_TXT='"$(notdir $(basename $<))"' \
		-DTEST_FUNC_RET=$(notdir $(basename $<))_ret $<

# Build riscv_compliance_test. Make sure to escape dashes to underscores
riscv_compliance_tests/%.o: riscv_compliance_tests/%.S riscv_compliance_tests/riscv_test.h \
			riscv_compliance_tests/test_macros.h riscv_compliance_tests/compliance_io.h \
			riscv_compliance_tests/compliance_test.h
	$(RISCV_EXE_PREFIX)gcc -c -march=rv32im -g -o $@ \
		-DTEST_FUNC_NAME=$(notdir $(subst -,_,$(basename $<))) \
		-DTEST_FUNC_TXT='"$(notdir $(subst -,_,$(basename $<)))"' \
		-DTEST_FUNC_RET=$(notdir $(subst -,_,$(basename $<)))_ret $<

# run picorv firmware
# in verilator
.PHONY: firmware-veri-run
firmware-veri-run: verilate firmware/firmware.hex
	./testbench_verilator $(VERI_FLAGS) \
		"+firmware=firmware/firmware.hex"

# in vsim
.PHONY: firmware-vsim-run
firmware-vsim-run: vsim-all firmware/firmware.hex
firmware-vsim-run: ALL_VSIM_FLAGS += "+firmware=firmware/firmware.hex"
firmware-vsim-run: vsim-run

.PHONY: firmware-vsim-run-gui
firmware-vsim-run-gui: vsim-all firmware/firmware.hex
firmware-vsim-run-gui: ALL_VSIM_FLAGS += "+firmware=firmware/firmware.hex"
firmware-vsim-run-gui: vsim-run-gui

# in vcs
.PHONY: firmware-vcs-run
firmware-vcs-run: vcsify firmware/firmware.hex
	./simv $(SIMV_FLAGS) "+firmware=firmware/firmware.hex"

.PHONY: firmware-vcs-run-gui
firmware-vcs-run-gui: VCS_FLAGS+=-debug_all
firmware-vcs-run-gui: vcsify firmware/firmware.hex
	./simv $(SIMV_FLAGS) -gui "+firmware=firmware/firmware.hex"

.PHONY: firmware-clean
firmware-clean:
	rm -vrf $(addprefix firmware/firmware., elf bin hex map) \
		$(FIRMWARE_OBJS) $(FIRMWARE_TEST_OBJS) $(COMPLIANCE_TEST_OBJS)

# csmith targets
csmith/test.c:
	echo "integer size = 4" > csmith/platform.info
	echo "pointer size = 4" >> csmith/platform.info
	$(CSMITH) --no-packed-struct -o csmith/test.c
	gawk '/Seed:/ {print$$2,$$3;}' csmith/test.c

csmith/test_ref: csmith/test.c
	gcc -m32 -o csmith/test_ref -w -Os -I $(CSMITH_INCLUDE) csmith/test.c

csmith/test.elf: csmith/test.c csmith/syscalls.c csmith/start.S
	$(RISCV_EXE_PREFIX)gcc -march=rv32imc -o csmith/test.elf -w -Os \
		-I $(CSMITH_INCLUDE) \
		-T csmith/link.ld  \
		csmith/test.c csmith/syscalls.c csmith/start.S -Wl,--verbose
	chmod u+x csmith/test.elf

csmith-clean:
	rm -rf $(addprefix csmith/, test.c test.elf test.hex test_ref)

# simulators and fesvr for csmith
riscv-fesvr/build.ok:
	rm -rf riscv-fesvr
	git clone https://github.com/riscv/riscv-fesvr.git riscv-fesvr
	+cd riscv-fesvr && git checkout 1c02bd6 && \
		./configure && make && touch build.ok

riscv-isa-sim/build.ok: riscv-fesvr/build.ok
	rm -rf riscv-isa-sim
	git clone https://github.com/riscv/riscv-isa-sim.git riscv-isa-sim
	cd riscv-isa-sim && git checkout 10ae74e
	cd riscv-isa-sim && patch -p1 < ../csmith/riscv-isa-sim.diff
	cd riscv-isa-sim && \
		LDFLAGS="-L../riscv-fesvr" ./configure --with-isa=RV32IMC
	+cd riscv-isa-sim \
		&& ln -s ../riscv-fesvr/fesvr . && make && touch build.ok

.PHONY: csmith-spike
csmith-spike: riscv-fesvr/build.ok riscv-isa-sim/build.ok csmith/test_ref \
		 csmith/test.elf
	timeout $(CSMITH_TIMEOUT_REF) ./csmith/test_ref > csmith/output_ref.txt \
		&& cat csmith/output_ref.txt
	LD_LIBRARY_PATH="./riscv-isa-sim:./riscv-fesvr" \
		./riscv-isa-sim/spike csmith/test.elf > csmith/output_sim.txt
	diff -u csmith/output_ref.txt csmith/output_sim.txt

# run verilator on csmith/test.hex and only return the checksum, if any. We also have
# a timeout mechanism in place to prevent infinite loops
.PHONY: csmith-veri-rtl
csmith-veri-rtl: verilate csmith/test.hex
csmith-veri-rtl: VERI_FLAGS += "+firmware=csmith/test.hex"
csmith-veri-rtl:
	timeout $(CSMITH_TIMEOUT_VERI) ./testbench_verilator $(VERI_FLAGS) \
	| grep 'checksum' > csmith/output_sim.txt

# run vsim on csmith/test.hex and only return the checksum, if any. We also have
# a timeout mechanism in place to prevent infinite loops
.PHONY: csmith-vsim-rtl
csmith-vsim-rtl: vsim-all csmith/test.hex
csmith-vsim-rtl: ALL_VSIM_FLAGS += "-GBOOT_ADDR=128"
csmith-vsim-rtl: ALL_VSIM_FLAGS += "+firmware=csmith/test.hex"
csmith-vsim-rtl:
	timeout $(CSMITH_TIMEOUT_VSIM) $(VSIM) -work $(VWORK) \
	$(ALL_VSIM_FLAGS) \
	$(RTLSRC_VOPT_TB_TOP) -do 'source $(VSIM_SCRIPT); exit -f' \
	| grep 'checksum' | cut -c 3- > csmith/output_sim.txt

.PHONY: csmith-loop
csmith-loop: riscv-fesvr/build.ok riscv-isa-sim/build.ok
# Check if the reference program terminates and if spike produces the same
# result. Otherwise we just skip the test. Then we check if we produce the same
# output with the rtl model (ri5cy). Stop on first failed test
	+set -e; \
	x() { echo "$$*" >&2; "$$@"; }; \
	i=1; j=0; k=0;\
	while true; do \
		echo; echo; \
		echo "--- test#$$((i++)) passed:$${j} skipped:$${k} ---"; \
		x rm -f $(addprefix csmith/, test.hex test.elf \
			test.c test_ref output_ref.txt output_sim.txt); \
		x make csmith-spike csmith/test.hex || \
			{ \
				echo SKIP; \
				! ((k++)); \
				continue; \
			}; \
		x rm -f csmith/output_sim.txt; \
		x make csmith-veri-rtl; \
		x diff -u csmith/output_ref.txt csmith/output_sim.txt; \
			echo OK; ! ((j++)); \
	done


# general targets
.PHONY: clean
clean: tb-clean tb-clean-fp verilate-clean vcs-clean firmware-clean csmith-clean custom-clean custom-fp-clean interrupt-clean

.PHONY: distclean
distclean: clean
	rm -rf riscv-fesvr riscv-isa-sim work<|MERGE_RESOLUTION|>--- conflicted
+++ resolved
@@ -59,12 +59,8 @@
 RTLSRC_HOME             := ../..
 RTLSRC_TB_PKG		:=
 RTLSRC_TB_TOP		:= tb_top.sv
-<<<<<<< HEAD
-
-RTLSRC_TB		:= $(filter-out riscv_tb_pkg.sv tb_top_verilator.sv,\
-=======
+
 RTLSRC_TB		:= $(filter-out cv32e40p_tb_pkg.sv tb_top_verilator.sv,\
->>>>>>> 8e22c994
 				$(wildcard *.sv))
 RTLSRC_VERI_TB          := $(filter-out tb_top.sv, $(wildcard *.sv))
 RTLSRC_INCDIR           := $(RTLSRC_HOME)/rtl/include
