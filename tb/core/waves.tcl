--- conflicted
+++ resolved
@@ -43,27 +43,15 @@
 }
 
 if {$rvcores ne ""} {
-<<<<<<< HEAD
 
 
   add wave -group "Core"                                     $rvcores/*
+
+  add wave -group "IF Stage" -group "Prefetch"               $rvcores/if_stage_i/prefetch_buffer_i/*
   add wave -group "IF Stage" -group "Prefetch" -group "FIFO" $rvcores/if_stage_i/prefetch_buffer_i/instr_buffer_i/*
-  add wave -group "IF Stage" -group "Prefetch"               $rvcores/if_stage_i/prefetch_buffer_i/*
-=======
-  set hwlp [find instances -recursive -bydu riscv_hwloop_controller -nodu]
+  add wave -group "IF Stage" -group "Prefetch" -group "OBI"  $rvcores/if_stage_i/prefetch_buffer_i/instruction_obi_i/*
+  add wave -group "IF Stage"                                 $rvcores/if_stage_i/*
 
-  add wave -group "Core"                                     $rvcores/*
-  if {$hwlp ne ""} {
-    add wave -group "IF Stage" -group "Hwlp Ctrl"            $rvcores/if_stage_i/HWLOOP_CONTROLLER/hwloop_controller_i/*
-    add wave -group "ID Stage" -group "Hwloop Regs"          $rvcores/id_stage_i/HWLOOP_REGS/hwloop_regs_i/*
-  }
-  add wave -group "IF Stage" -group "Prefetch" -group "CTRL" $rvcores/if_stage_i/prefetch_32/prefetch_buffer_i/prefetch_controller_i/*
-  add wave -group "IF Stage" -group "Prefetch" -group "OBI"  $rvcores/if_stage_i/prefetch_32/prefetch_buffer_i/instruction_obi_i/*
-
-  add wave -group "IF Stage" -group "Prefetch"               $rvcores/if_stage_i/prefetch_32/prefetch_buffer_i/*
-  add wave -group "IF Stage" -group "Prefetch" -group "FIFO" $rvcores/if_stage_i/prefetch_32/prefetch_buffer_i/fifo_i/*
->>>>>>> 748abbf0
-  add wave -group "IF Stage"                                 $rvcores/if_stage_i/*
   add wave -group "ID Stage"                                 $rvcores/id_stage_i/*
   add wave -group "Aligner"                                  $rvcores/id_stage_i/aligner_i/*
   add wave -group "RVCDecoder"                               $rvcores/id_stage_i/compressed_decoder_i/*
@@ -72,10 +60,12 @@
   add wave -group "Decoder"                                  $rvcores/id_stage_i/decoder_i/*
   add wave -group "Controller"                               $rvcores/id_stage_i/controller_i/*
   add wave -group "Int Ctrl"                                 $rvcores/id_stage_i/int_controller_i/*
-<<<<<<< HEAD
-  add wave -group "HWloop"   -group "Hwloop Regs"            $rvcores/id_stage_i/hwloop_regs_i/*
-=======
->>>>>>> 748abbf0
+
+  set hwlp [find instances -recursive -bydu riscv_hwloop_regs -nodu]
+  if {$hwlp ne ""} {
+      add wave -group "HWloop"   -group "Hwloop Regs"            $rvcores/id_stage_i/HWLOOP_REGS/hwloop_regs_i/*
+  }
+
   add wave -group "EX Stage" -group "ALU"                    $rvcores/ex_stage_i/alu_i/*
   add wave -group "EX Stage" -group "ALU_DIV"                $rvcores/ex_stage_i/alu_i/int_div/div_i/*
   add wave -group "EX Stage" -group "MUL"                    $rvcores/ex_stage_i/mult_i/*
@@ -85,6 +75,7 @@
   }
   add wave -group "EX Stage"                                 $rvcores/ex_stage_i/*
   add wave -group "LSU"                                      $rvcores/load_store_unit_i/*
+  add wave -group "LSU" -group "OBI"                         $rvcores/load_store_unit_i/data_obi_i/*
   add wave -group "CSR"                                      $rvcores/cs_registers_i/*
   add wave -group "MM RAM"                                   $mm_ram/*
 }
