--- conflicted
+++ resolved
@@ -452,13 +452,7 @@
     // Instruction remains in the pipeline for one more cycle if misaligned
     if (!trace_ex_is_null && eval_comb && ex_valid && data_misaligned) begin
       trace_ex_misaligned = 1;
-<<<<<<< HEAD
-      trace_ex.is_apu     = 0;
-      trace_ex.is_mem     = ex_data_req && ex_data_gnt;
       // Instruction bypasses WB - mark as retirable and do not advance
-=======
-    // Instruction bypasses WB - mark as retirable and do not advance
->>>>>>> 52113dcc
     end else if (wb_bypass) begin
       trace_ex_retire = 1;
       trace_ex_wb_bypass = 1;
@@ -492,19 +486,12 @@
     if (!rst_n) begin
     end else begin
       // Register updates in EX
-<<<<<<< HEAD
-      if (ex_reg_we && (ex_valid || apu_rvalid_i)) begin
+      // !wb_valid necessary for CSR to GPR write when OBI Data stalled
+      if (ex_reg_we && (ex_valid || !wb_valid || apu_rvalid_i)) begin
         `uvm_info(info_tag, $sformatf("EX: Reg WR %02d = 0x%08x", ex_reg_addr, ex_reg_wdata),
                   UVM_DEBUG);
-        if (!trace_ex_delay_is_null && !trace_ex_delay.got_regs_write && !trace_ex_delay.is_mem &&
-            ((!trace_ex_delay.is_apu && ex_valid) ||
-=======
-      // !wb_valid necessary for CSR to GPR write when OBI Data stalled
-      if (ex_reg_we && (ex_valid || !wb_valid || apu_rvalid_i)) begin
-        `uvm_info(info_tag, $sformatf("EX: Reg WR %02d = 0x%08x", ex_reg_addr, ex_reg_wdata), UVM_DEBUG);
         if (!trace_ex_delay_is_null && !trace_ex_delay.got_regs_write && !trace_ex_delay.is_load &&
             ((!trace_ex_delay.is_apu && (ex_valid || !wb_valid)) ||
->>>>>>> 52113dcc
              (trace_ex_delay.is_apu && apu_rvalid_i && (apu_singlecycle_i || apu_multicycle_i))
             )
            ) begin
@@ -513,7 +500,8 @@
         end else if (!trace_ex_is_null) begin
           apply_reg_write(trace_ex, ex_reg_addr, ex_reg_wdata);
           if (trace_ex.got_regs_write) begin
-            `uvm_info(info_tag, $sformatf("EX: Multiple Reg WR %02d = 0x%08x", ex_reg_addr, ex_reg_wdata), UVM_DEBUG);
+            `uvm_info(info_tag, $sformatf(
+                      "EX: Multiple Reg WR %02d = 0x%08x", ex_reg_addr, ex_reg_wdata), UVM_DEBUG);
           end
           trace_ex.got_regs_write = 1;
         end else begin
@@ -542,20 +530,13 @@
             trace_wb.got_regs_write = 1;
           end
         end else if (!trace_ex_is_null && !trace_ex.got_regs_write && trace_ex.misaligned) begin
-<<<<<<< HEAD
-          apply_reg_write(trace_ex, wb_reg_addr, wb_reg_wdata);
-          trace_ex.got_regs_write = 1;
+          // Do nothing as double load concatenation will be managed by trace_wb
         end else begin
           `uvm_error(info_tag, $sformatf(
                      "WB: Reg WR %02d:0x%08x but no active WB instruction",
                      wb_reg_addr,
                      wb_reg_wdata
                      ));
-=======
-          // Do nothing as double load concatenation will be managed by trace_wb
-        end else begin
-          `uvm_error(info_tag, $sformatf("WB: Reg WR %02d:0x%08x but no active WB instruction", wb_reg_addr, wb_reg_wdata));
->>>>>>> 52113dcc
         end
       end
 
