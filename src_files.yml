--- conflicted
+++ resolved
@@ -62,9 +62,6 @@
     skip_synthesis,
   ]
 
-<<<<<<< HEAD
-
-=======
 riscv_regfile_rtl:
   targets: [
     rtl,
@@ -78,7 +75,7 @@
     ./rtl/register_file_test_wrap.sv,
     ./rtl/riscv_register_file_latch.sv,
   ]
->>>>>>> 7e8495f8
+
 riscv_regfile_verilator:
   targets: [
     verilator,
