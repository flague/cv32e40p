--- conflicted
+++ resolved
@@ -110,11 +110,6 @@
   logic         misaligned_st;          // high if we are currently performing the second part of a misaligned store
   logic         load_err_o, store_err_o;
 
-<<<<<<< HEAD
-  enum logic  { IDLE, WAIT_RVALID /*WAIT_RVALID_EX_STALL, IDLE_EX_STALL*/ } CS, NS;
-
-=======
->>>>>>> 748abbf0
   logic [31:0]  rdata_q;
 
   ///////////////////////////////// BE generation ////////////////////////////////
@@ -366,143 +361,6 @@
   assign load_err_o      = data_gnt_i && data_err_pmp_i && ~data_we_o;  // Not currently used
   assign store_err_o     = data_gnt_i && data_err_pmp_i && data_we_o;   // Not currently used
 
-<<<<<<< HEAD
-  assign load_err_o       = data_gnt_i && data_err_i && ~data_we_o;
-  assign store_err_o      = data_gnt_i && data_err_i && data_we_o;
-
-  // FSM
-  always_comb
-  begin
-    NS             = CS;
-
-    data_req_o     = 1'b0;
-
-    lsu_ready_ex_o = 1'b1;
-    lsu_ready_wb_o = 1'b1;
-
-    case(CS)
-      // starts from not active and stays in IDLE until request was granted
-      IDLE:
-      begin
-        data_req_o = data_req_ex_i;
-
-        if(data_req_ex_i) begin
-          lsu_ready_ex_o = 1'b0;
-
-          if(data_gnt_i) begin
-            lsu_ready_ex_o = 1'b1;
-
-            NS = WAIT_RVALID;
-
-            // REMOVED: ex_valid_i is depending on data_gnt_i
-            // if data_gnt_i == 1 --> ex_valid_i
-            // no way to have ex_valid_i == 0 with data_gnt_i == 1
-
-            /*
-            if (ex_valid_i)
-              NS = WAIT_RVALID;
-            else
-              NS = WAIT_RVALID_EX_STALL;
-            */
-
-          end
-
-          if(data_err_i) begin
-            lsu_ready_ex_o = 1'b1;
-          end
-
-        end
-      end //~ IDLE
-
-      // wait for rvalid in WB stage and send a new request if there is any
-      WAIT_RVALID:
-      begin
-        lsu_ready_wb_o = 1'b0;
-
-        if (data_rvalid_i) begin
-          // we don't have to wait for anything here as we are the only stall
-          // source for the WB stage
-          lsu_ready_wb_o = 1'b1;
-
-          data_req_o = data_req_ex_i;
-
-          if (data_req_ex_i) begin
-            lsu_ready_ex_o = 1'b0;
-
-            if (data_gnt_i) begin
-              lsu_ready_ex_o = 1'b1;
-
-              NS = WAIT_RVALID;
-              // REMOVED: ex_valid_i is depending on data_gnt_i
-              // if data_gnt_i == 1 --> ex_valid_i
-              // no way to have ex_valid_i == 0 with data_gnt_i == 1
-              /*
-              if(ex_valid_i)
-                NS = WAIT_RVALID;
-              else
-                NS = WAIT_RVALID_EX_STALL;
-              */
-
-            end else begin
-              if(data_err_i) begin
-                lsu_ready_ex_o = 1'b1;
-              end
-              NS = IDLE;
-            end
-          end else begin
-            if (data_rvalid_i) begin
-              // no request, so go to IDLE
-              NS = IDLE;
-            end
-          end
-        end
-      end //~ WAIT_RVALID
-
-      // wait for rvalid while still in EX stage
-      // we end up here when there was an EX stall, so in this cycle we just
-      // wait and don't send new requests
-      /*
-      WAIT_RVALID_EX_STALL:
-      begin
-        data_req_o = 1'b0;
-
-        if (data_rvalid_i) begin
-          if (ex_valid_i) begin
-            // we are done and can go back to idle
-            // the data is safely stored already
-            NS = IDLE;
-          end else begin
-            // we have to wait until ex_stall is deasserted
-            NS = IDLE_EX_STALL;
-          end
-        end else begin
-          // we didn't yet receive the rvalid, so we check the ex_stall
-          // signal. If we are no longer stalled we can change to the "normal"
-          // WAIT_RVALID state
-          if (ex_valid_i)
-            NS = WAIT_RVALID;
-        end
-      end
-      */
-
-      /*
-      IDLE_EX_STALL:
-      begin
-        // wait for us to be unstalled and then change back to IDLE state
-        if (ex_valid_i) begin
-          NS = IDLE;
-        end
-      end
-      */
-
-
-      default: begin
-        NS = IDLE;
-      end
-    endcase
-  end
-=======
->>>>>>> 748abbf0
 
   // check for misaligned accesses that need a second memory access
   // If one is detected, this is signaled with data_misaligned_o to
@@ -531,9 +389,6 @@
   // generate address from operands
   assign data_addr_int = (addr_useincr_ex_i) ? (operand_a_ex_i + operand_b_ex_i) : operand_a_ex_i;
 
-<<<<<<< HEAD
-  assign busy_o = (CS == WAIT_RVALID) /*|| (CS == WAIT_RVALID_EX_STALL) || (CS == IDLE_EX_STALL)*/ || (data_req_o == 1'b1);
-=======
   // Busy if there are ongoing (or potentially outstanding) transfers
   assign busy_o = (cnt_q != 2'b00) || trans_valid;
 
@@ -676,7 +531,6 @@
     .obi_rvalid_i          ( data_rvalid_i     ),
     .obi_err_i             ( data_err_i        )        // External bus error (validity defined by obi_rvalid_i)
   );
->>>>>>> 748abbf0
 
 
   //////////////////////////////////////////////////////////////////////////////
