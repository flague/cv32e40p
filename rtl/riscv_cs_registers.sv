// Copyright 2018 ETH Zurich and University of Bologna.
// Copyright and related rights are licensed under the Solderpad Hardware
// License, Version 0.51 (the "License"); you may not use this file except in
// compliance with the License.  You may obtain a copy of the License at
// http://solderpad.org/licenses/SHL-0.51. Unless required by applicable law
// or agreed to in writing, software, hardware and materials distributed under
// this License is distributed on an "AS IS" BASIS, WITHOUT WARRANTIES OR
// CONDITIONS OF ANY KIND, either express or implied. See the License for the
// specific language governing permissions and limitations under the License.

////////////////////////////////////////////////////////////////////////////////
// Engineer:       Sven Stucki - svstucki@student.ethz.ch                     //
//                                                                            //
// Additional contributions by:                                               //
//                 Andreas Traber - atraber@iis.ee.ethz.ch                    //
//                 Michael Gautschi - gautschi@iis.ee.ethz.ch                 //
//                 Davide Schiavone - pschiavo@iis.ee.ethz.ch                 //
//                 Andrea Bettati - andrea.bettati@studenti.unipr.it          //
//                                                                            //
// Design Name:    Control and Status Registers                               //
// Project Name:   RI5CY                                                      //
// Language:       SystemVerilog                                              //
//                                                                            //
// Description:    Control and Status Registers (CSRs) loosely following the  //
//                 RiscV draft priviledged instruction set spec (v1.9)        //
//                 Added Floating point support                               //
//                                                                            //
////////////////////////////////////////////////////////////////////////////////

import riscv_defines::*;

`ifndef PULP_FPGA_EMUL
 `ifdef SYNTHESIS
  `define ASIC_SYNTHESIS
 `endif
`endif

module riscv_cs_registers
#(
  parameter N_HWLP           = 2,
  parameter N_HWLP_BITS      = $clog2(N_HWLP),
  parameter APU              = 0,
  parameter A_EXTENSION      = 0,
  parameter FPU              = 0,
  parameter PULP_SECURE      = 0,
  parameter USE_PMP          = 0,
  parameter N_PMP_ENTRIES    = 16,
  parameter NUM_MHPMCOUNTERS = 1,
  parameter PULP_HWLP        = 0,
  parameter DEBUG_TRIGGER_EN = 1
)
(
  // Clock and Reset
  input  logic            clk,
  input  logic            rst_n,

  // Hart ID
  input  logic [31:0]     hart_id_i,
  output logic [23:0]     mtvec_o,
  output logic [23:0]     mtvecx_o,
  output logic [23:0]     utvec_o,
  output logic  [1:0]     tvec_mode_o,

  // Used for boot address
  input  logic [30:0]     boot_addr_i,

  // Interface to registers (SRAM like)
  input  logic                    csr_access_i,
  input  riscv_defines::csr_num_e csr_addr_i,
  input  logic [31:0]             csr_wdata_i,
  input  logic  [1:0]             csr_op_i,
  output logic [31:0]             csr_rdata_o,

  output logic [2:0]         frm_o,
  output logic [C_PC-1:0]    fprec_o,
  input  logic [C_FFLAG-1:0] fflags_i,
  input  logic               fflags_we_i,

  // Interrupts
  // IRQ lines from int_controller
  input  logic            irq_software_i,
  input  logic            irq_timer_i,
  input  logic            irq_external_i,
  input  logic [14:0]     irq_fast_i,
  input  logic            irq_nmi_i,
  input  logic [31:0]     irq_fastx_i,

  output logic            m_irq_enable_o,
  output logic            u_irq_enable_o,
  // IRQ req to ID/controller
  output logic            irq_pending_o,    //used to wake up the WFI and to signal interrupts to controller
  output logic [5:0]      irq_id_o,

  //csr_irq_sec_i is always 0 if PULP_SECURE is zero
  input  logic            csr_irq_sec_i,
  output logic            sec_lvl_o,
  output logic [31:0]     mepc_o,
  output logic [31:0]     uepc_o,

  // debug
  input  logic            debug_mode_i,
  input  logic  [2:0]     debug_cause_i,
  input  logic            debug_csr_save_i,
  output logic [31:0]     depc_o,
  output logic            debug_single_step_o,
  output logic            debug_ebreakm_o,
  output logic            debug_ebreaku_o,
  output logic            trigger_match_o,


  output logic  [N_PMP_ENTRIES-1:0] [31:0] pmp_addr_o,
  output logic  [N_PMP_ENTRIES-1:0] [7:0]  pmp_cfg_o,

  output PrivLvl_t        priv_lvl_o,

  input  logic [31:0]     pc_if_i,
  input  logic [31:0]     pc_id_i,
  input  logic [31:0]     pc_ex_i,

  input  logic            csr_save_if_i,
  input  logic            csr_save_id_i,
  input  logic            csr_save_ex_i,

  input  logic            csr_restore_mret_i,
  input  logic            csr_restore_uret_i,

  input  logic            csr_restore_dret_i,
  //coming from controller
  input  logic [6:0]      csr_cause_i,
  //coming from controller
  input  logic            csr_save_cause_i,
  // Hardware loops
  input  logic [N_HWLP-1:0] [31:0] hwlp_start_i,
  input  logic [N_HWLP-1:0] [31:0] hwlp_end_i,
  input  logic [N_HWLP-1:0] [31:0] hwlp_cnt_i,

  output logic [31:0]              hwlp_data_o,
  output logic [N_HWLP_BITS-1:0]   hwlp_regid_o,
  output logic [2:0]               hwlp_we_o,

  // Performance Counters
  input  logic                 id_valid_i,        // ID stage is done
  input  logic                 is_compressed_i,   // compressed instruction in ID
  input  logic                 is_decoding_i,     // controller is in DECODE state

  input  logic                 imiss_i,           // instruction fetch
  input  logic                 pc_set_i,          // pc was set to a new value
  input  logic                 jump_i,            // jump instruction seen   (j, jr, jal, jalr)
  input  logic                 branch_i,          // branch instruction seen (bf, bnf)
  input  logic                 branch_taken_i,    // branch was taken
  input  logic                 ld_stall_i,        // load use hazard
  input  logic                 jr_stall_i,        // jump register use hazard
  input  logic                 pipeline_stall_i,  // extra cycles from elw

  input  logic                 apu_typeconflict_i,
  input  logic                 apu_contention_i,
  input  logic                 apu_dep_i,
  input  logic                 apu_wb_i,

  input  logic                 mem_load_i,        // load from memory in this cycle
  input  logic                 mem_store_i        // store to memory in this cycle

);

  localparam NUM_HPM_EVENTS  =   16;

<<<<<<< HEAD
  localparam PERF_EXT_ID     = 12;
  localparam PERF_APU_ID     = PERF_EXT_ID + N_EXT_CNT;
  localparam TVEC_DEF_MODE   = 2'b01;
=======
  localparam MTVEC_MODE      = 2'b01;
  localparam MTVECX_MODE     = 2'b01;
>>>>>>> 60cb9211

  localparam MAX_N_PMP_ENTRIES = 16;
  localparam MAX_N_PMP_CFG     =  4;
  localparam N_PMP_CFG         = N_PMP_ENTRIES % 4 == 0 ? N_PMP_ENTRIES/4 : N_PMP_ENTRIES/4 + 1;

  `define MSTATUS_UIE_BITS        0
  `define MSTATUS_SIE_BITS        1
  `define MSTATUS_MIE_BITS        3
  `define MSTATUS_UPIE_BITS       4
  `define MSTATUS_SPIE_BITS       5
  `define MSTATUS_MPIE_BITS       7
  `define MSTATUS_SPP_BITS        8
  `define MSTATUS_MPP_BITS    12:11
  `define MSTATUS_MPRV_BITS      17

  // misa
  localparam logic [1:0] MXL = 2'd1; // M-XLEN: XLEN in M-Mode for RV32
  localparam logic [31:0] MISA_VALUE =
      (32'(A_EXTENSION) <<  0)  // A - Atomic Instructions extension
    | (1                <<  2)  // C - Compressed extension
    | (0                <<  3)  // D - Double precision floating-point extension
    | (0                <<  4)  // E - RV32E base ISA
    | (32'(FPU)         <<  5)  // F - Single precision floating-point extension
    | (1                <<  8)  // I - RV32I/64I/128I base ISA
    | (1                << 12)  // M - Integer Multiply/Divide extension
    | (0                << 13)  // N - User level interrupts supported
    | (0                << 18)  // S - Supervisor mode implemented
    | (32'(PULP_SECURE) << 20)  // U - User mode implemented
    | (1                << 23)  // X - Non-standard extensions present
    | (32'(MXL)         << 30); // M-XLEN

  typedef struct packed {
    logic uie;
    // logic sie;      - unimplemented, hardwired to '0
    // logic hie;      - unimplemented, hardwired to '0
    logic mie;
    logic upie;
    // logic spie;     - unimplemented, hardwired to '0
    // logic hpie;     - unimplemented, hardwired to '0
    logic mpie;
    // logic spp;      - unimplemented, hardwired to '0
    // logic[1:0] hpp; - unimplemented, hardwired to '0
    PrivLvl_t mpp;
    logic mprv;
  } Status_t;

  typedef struct packed{
      logic [31:28] xdebugver;
      logic [27:16] zero2;
      logic         ebreakm;
      logic         zero1;
      logic         ebreaks;
      logic         ebreaku;
      logic         stepie;
      logic         stopcount;
      logic         stoptime;
      logic [8:6]   cause;
      logic         zero0;
      logic         mprven;
      logic         nmip;
      logic         step;
      PrivLvl_t     prv;
  } Dcsr_t;

`ifndef SYNTHESIS
  initial
  begin
    $display("[CORE] Core settings: PULP_SECURE = %d, N_PMP_ENTRIES = %d, N_PMP_CFG %d",PULP_SECURE, N_PMP_ENTRIES, N_PMP_CFG);
  end
`endif

  typedef struct packed {
   logic  [MAX_N_PMP_ENTRIES-1:0] [31:0] pmpaddr;
   logic  [MAX_N_PMP_CFG-1:0]     [31:0] pmpcfg_packed;
   logic  [MAX_N_PMP_ENTRIES-1:0] [ 7:0] pmpcfg;
  } Pmp_t;


  // CSR update logic
  logic [31:0] csr_wdata_int;
  logic [31:0] csr_rdata_int;
  logic        csr_we_int;
  logic [C_RM-1:0]     frm_q, frm_n;
  logic [C_FFLAG-1:0]  fflags_q, fflags_n;
  logic [C_PC-1:0]     fprec_q, fprec_n;

  // Interrupt control signals
  logic [31:0] mepc_q, mepc_n;
  logic [31:0] uepc_q, uepc_n;
  // Trigger
  logic [31:0] tmatch_control_rdata;
  logic [31:0] tmatch_value_rdata;
  // Debug
  Dcsr_t       dcsr_q, dcsr_n;
  logic [31:0] depc_q, depc_n;
  logic [31:0] dscratch0_q, dscratch0_n;
  logic [31:0] dscratch1_q, dscratch1_n;
  logic [31:0] mscratch_q, mscratch_n;

  logic [31:0] exception_pc;
  Status_t mstatus_q, mstatus_n;
  logic [ 6:0] mcause_q, mcause_n;
  logic [ 6:0] ucause_q, ucause_n;
  //not implemented yet
  logic [23:0] mtvec_n, mtvec_q;
  logic [23:0] mtvecx_n, mtvecx_q;
  logic [23:0] utvec_n, utvec_q;
  //synchronized trap vector mode - RW: mtvec, RO: mtvecx/utvec
  logic [ 1:0] tvec_mode_n, tvec_mode_q;

  Interrupts_t mip;
  logic [31:0] mipx;
  Interrupts_t mie_q, mie_n;
  logic [31:0] miex_q, miex_n;
  //machine enabled interrupt pending
  Interrupts_t menip;
  logic [31:0] menipx;

  logic is_irq;
  PrivLvl_t priv_lvl_n, priv_lvl_q;
  Pmp_t pmp_reg_q, pmp_reg_n;
  //clock gating for pmp regs
  logic [MAX_N_PMP_ENTRIES-1:0] pmpaddr_we;
  logic [MAX_N_PMP_ENTRIES-1:0] pmpcfg_we;

  // Performance Counter Signals
  logic                      id_valid_q;
  logic [31:0] [63:0]        mhpmcounter_q  , mhpmcounter_n;   // performance counters
  logic [31:0] [31:0]        mhpmevent_q    , mhpmevent_n;     // event enable
  logic [31:0]               mcountinhibit_q, mcountinhibit_n; // performance counter enable
  logic [NUM_HPM_EVENTS-1:0] hpm_events;                       // events for performance counters

  Interrupts_t                   irq_req;
  logic [31:0]                   irq_reqx;

  assign is_irq = csr_cause_i[6];

  assign irq_req.irq_software = irq_software_i;
  assign irq_req.irq_timer    = irq_timer_i;
  assign irq_req.irq_external = irq_external_i;
  assign irq_req.irq_fast     = irq_fast_i;
  assign irq_req.irq_nmi      = irq_nmi_i;
  assign irq_reqx             = irq_fastx_i;

  // mip CSR is purely combintational
  // must be able to re-enable the clock upon WFI
  assign mip.irq_software   = irq_req.irq_software;
  assign mip.irq_timer      = irq_req.irq_timer;
  assign mip.irq_external   = irq_req.irq_external;
  assign mip.irq_fast       = irq_req.irq_fast;
  assign mip.irq_nmi        = irq_req.irq_nmi;
  assign mipx               = irq_reqx;

  // menip signal the controller
  assign menip.irq_software = irq_req.irq_software & mie_q.irq_software;
  assign menip.irq_timer    = irq_req.irq_timer    & mie_q.irq_timer;
  assign menip.irq_external = irq_req.irq_external & mie_q.irq_external;
  assign menip.irq_fast     = irq_req.irq_fast     & mie_q.irq_fast;
  assign menip.irq_nmi      = irq_req.irq_nmi;
  assign menipx             = irq_reqx             & miex_q;



  ////////////////////////////////////////////
  //   ____ ____  ____    ____              //
  //  / ___/ ___||  _ \  |  _ \ ___  __ _   //
  // | |   \___ \| |_) | | |_) / _ \/ _` |  //
  // | |___ ___) |  _ <  |  _ <  __/ (_| |  //
  //  \____|____/|_| \_\ |_| \_\___|\__, |  //
  //                                |___/   //
  ////////////////////////////////////////////

  // NOTE!!!: Any new CSR register added in this file must also be
  //   added to the valid CSR register list riscv_decoder.v

   genvar j;


if(PULP_SECURE==1) begin
  // read logic
  always_comb
  begin
    casex (csr_addr_i)
      // fcsr: Floating-Point Control and Status Register (frm + fflags).
      CSR_FFLAGS : csr_rdata_int = (FPU == 1) ? {27'b0, fflags_q}        : '0;
      CSR_FRM    : csr_rdata_int = (FPU == 1) ? {29'b0, frm_q}           : '0;
      CSR_FCSR   : csr_rdata_int = (FPU == 1) ? {24'b0, frm_q, fflags_q} : '0;
      FPREC      : csr_rdata_int = (FPU == 1) ? {27'b0, fprec_q}         : '0; // Optional precision control for FP DIV/SQRT Unit

      // mstatus
      CSR_MSTATUS: csr_rdata_int = {
                                  14'b0,
                                  mstatus_q.mprv,
                                  4'b0,
                                  mstatus_q.mpp,
                                  3'b0,
                                  mstatus_q.mpie,
                                  2'h0,
                                  mstatus_q.upie,
                                  mstatus_q.mie,
                                  2'h0,
                                  mstatus_q.uie
                                };

      // misa: machine isa register
      CSR_MISA: csr_rdata_int = MISA_VALUE;

      // mie: machine interrupt enable
      CSR_MIE: begin
        csr_rdata_int                                     = '0;
        csr_rdata_int[CSR_MSIX_BIT]                       = mie_q.irq_software;
        csr_rdata_int[CSR_MTIX_BIT]                       = mie_q.irq_timer;
        csr_rdata_int[CSR_MEIX_BIT]                       = mie_q.irq_external;
        csr_rdata_int[CSR_MFIX_BIT_HIGH:CSR_MFIX_BIT_LOW] = mie_q.irq_fast;
      end

      // miex: machine interrupt enable for pulp specific fast irqs
      CSR_MIEX: csr_rdata_int = miex_q;

      // mtvec: machine trap-handler base address
      CSR_MTVEC: csr_rdata_int = {mtvec_q, 6'h0, tvec_mode_q};
      // mtvecx: machine trap-handler base address for pulp specific fast irqs
      CSR_MTVECX: csr_rdata_int = {mtvecx_q, 6'h0, tvec_mode_q};
      // mscratch: machine scratch
      CSR_MSCRATCH: csr_rdata_int = mscratch_q;
      // mepc: exception program counter
      CSR_MEPC: csr_rdata_int = mepc_q;
      // mcause: exception cause
      CSR_MCAUSE: csr_rdata_int = {mcause_q[6], 25'b0, mcause_q[5:0]};
      // mip: interrupt pending
      CSR_MIP: begin
        csr_rdata_int                                     = '0;
        csr_rdata_int[CSR_MSIX_BIT]                       = mip.irq_software;
        csr_rdata_int[CSR_MTIX_BIT]                       = mip.irq_timer;
        csr_rdata_int[CSR_MEIX_BIT]                       = mip.irq_external;
        csr_rdata_int[CSR_MFIX_BIT_HIGH:CSR_MFIX_BIT_LOW] = mip.irq_fast;
        csr_rdata_int[CSR_NMIX_BIT]                       = mip.irq_nmi;
      end

      // mipx: machine interrupt pending for pulp specific fast irqs
      CSR_MIPX: csr_rdata_int = mipx;

      // mhartid: unique hardware thread id
      CSR_MHARTID: csr_rdata_int = hart_id_i;

      // unimplemented, read 0 CSRs
      CSR_MVENDORID,
        CSR_MARCHID,
        CSR_MIMPID,
        CSR_MTVAL,
        CSR_MCOUNTEREN :
          csr_rdata_int = 'b0;

      CSR_TSELECT,
        CSR_TDATA3,
        CSR_MCONTEXT,
        CSR_SCONTEXT:
               csr_rdata_int = 'b0; // Always read 0
      CSR_TDATA1:
               csr_rdata_int = tmatch_control_rdata;
      CSR_TDATA2:
               csr_rdata_int = tmatch_value_rdata;

      CSR_DCSR:
               csr_rdata_int = dcsr_q;//
      CSR_DPC:
               csr_rdata_int = depc_q;
      CSR_DSCRATCH0:
               csr_rdata_int = dscratch0_q;//
      CSR_DSCRATCH1:
               csr_rdata_int = dscratch1_q;//

      // Hardware Performance Monitor
      CSR_MCYCLE,
      CSR_MINSTRET,
      CSR_MHPMCOUNTER3,
      CSR_MHPMCOUNTER4,  CSR_MHPMCOUNTER5,  CSR_MHPMCOUNTER6,  CSR_MHPMCOUNTER7,
      CSR_MHPMCOUNTER8,  CSR_MHPMCOUNTER9,  CSR_MHPMCOUNTER10, CSR_MHPMCOUNTER11,
      CSR_MHPMCOUNTER12, CSR_MHPMCOUNTER13, CSR_MHPMCOUNTER14, CSR_MHPMCOUNTER15,
      CSR_MHPMCOUNTER16, CSR_MHPMCOUNTER17, CSR_MHPMCOUNTER18, CSR_MHPMCOUNTER19,
      CSR_MHPMCOUNTER20, CSR_MHPMCOUNTER21, CSR_MHPMCOUNTER22, CSR_MHPMCOUNTER23,
      CSR_MHPMCOUNTER24, CSR_MHPMCOUNTER25, CSR_MHPMCOUNTER26, CSR_MHPMCOUNTER27,
      CSR_MHPMCOUNTER28, CSR_MHPMCOUNTER29, CSR_MHPMCOUNTER30, CSR_MHPMCOUNTER31:
        csr_rdata_int = mhpmcounter_q[csr_addr_i[4:0]][31:0];

      CSR_MCYCLEH,
      CSR_MINSTRETH,
      CSR_MHPMCOUNTER3H,
      CSR_MHPMCOUNTER4H,  CSR_MHPMCOUNTER5H,  CSR_MHPMCOUNTER6H,  CSR_MHPMCOUNTER7H,
      CSR_MHPMCOUNTER8H,  CSR_MHPMCOUNTER9H,  CSR_MHPMCOUNTER10H, CSR_MHPMCOUNTER11H,
      CSR_MHPMCOUNTER12H, CSR_MHPMCOUNTER13H, CSR_MHPMCOUNTER14H, CSR_MHPMCOUNTER15H,
      CSR_MHPMCOUNTER16H, CSR_MHPMCOUNTER17H, CSR_MHPMCOUNTER18H, CSR_MHPMCOUNTER19H,
      CSR_MHPMCOUNTER20H, CSR_MHPMCOUNTER21H, CSR_MHPMCOUNTER22H, CSR_MHPMCOUNTER23H,
      CSR_MHPMCOUNTER24H, CSR_MHPMCOUNTER25H, CSR_MHPMCOUNTER26H, CSR_MHPMCOUNTER27H,
      CSR_MHPMCOUNTER28H, CSR_MHPMCOUNTER29H, CSR_MHPMCOUNTER30H, CSR_MHPMCOUNTER31H:
        csr_rdata_int = mhpmcounter_q[csr_addr_i[4:0]][63:32];

      CSR_MCOUNTINHIBIT: csr_rdata_int = mcountinhibit_q;

      CSR_MHPMEVENT3,
      CSR_MHPMEVENT4,  CSR_MHPMEVENT5,  CSR_MHPMEVENT6,  CSR_MHPMEVENT7,
      CSR_MHPMEVENT8,  CSR_MHPMEVENT9,  CSR_MHPMEVENT10, CSR_MHPMEVENT11,
      CSR_MHPMEVENT12, CSR_MHPMEVENT13, CSR_MHPMEVENT14, CSR_MHPMEVENT15,
      CSR_MHPMEVENT16, CSR_MHPMEVENT17, CSR_MHPMEVENT18, CSR_MHPMEVENT19,
      CSR_MHPMEVENT20, CSR_MHPMEVENT21, CSR_MHPMEVENT22, CSR_MHPMEVENT23,
      CSR_MHPMEVENT24, CSR_MHPMEVENT25, CSR_MHPMEVENT26, CSR_MHPMEVENT27,
      CSR_MHPMEVENT28, CSR_MHPMEVENT29, CSR_MHPMEVENT30, CSR_MHPMEVENT31:
        csr_rdata_int = mhpmevent_q[csr_addr_i[4:0]];

      // hardware loops  (not official)
      HWLoop0_START  : csr_rdata_int = !PULP_HWLP ? 'b0 : hwlp_start_i[0];
      HWLoop0_END    : csr_rdata_int = !PULP_HWLP ? 'b0 : hwlp_end_i[0]  ;
      HWLoop0_COUNTER: csr_rdata_int = !PULP_HWLP ? 'b0 : hwlp_cnt_i[0]  ;
      HWLoop1_START  : csr_rdata_int = !PULP_HWLP ? 'b0 : hwlp_start_i[1];
      HWLoop1_END    : csr_rdata_int = !PULP_HWLP ? 'b0 : hwlp_end_i[1]  ;
      HWLoop1_COUNTER: csr_rdata_int = !PULP_HWLP ? 'b0 : hwlp_cnt_i[1]  ;

      // PMP config registers
      CSR_PMPCFG0: csr_rdata_int = USE_PMP ? pmp_reg_q.pmpcfg_packed[0] : '0;
      CSR_PMPCFG1: csr_rdata_int = USE_PMP ? pmp_reg_q.pmpcfg_packed[1] : '0;
      CSR_PMPCFG2: csr_rdata_int = USE_PMP ? pmp_reg_q.pmpcfg_packed[2] : '0;
      CSR_PMPCFG3: csr_rdata_int = USE_PMP ? pmp_reg_q.pmpcfg_packed[3] : '0;

      CSR_PMPADDR_RANGE_X :
          csr_rdata_int = USE_PMP ? pmp_reg_q.pmpaddr[csr_addr_i[3:0]] : '0;

      /* USER CSR */
      // ustatus
      CSR_USTATUS: csr_rdata_int = {
                                  27'b0,
                                  mstatus_q.upie,
                                  3'h0,
                                  mstatus_q.uie
                                };
      // utvec: user trap-handler base address
      CSR_UTVEC: csr_rdata_int = {utvec_q, 6'h0, tvec_mode_q};
      // duplicated mhartid: unique hardware thread id (not official)
      UHARTID: csr_rdata_int = hart_id_i;
      // uepc: exception program counter
      CSR_UEPC: csr_rdata_int = uepc_q;
      // ucause: exception cause
      CSR_UCAUSE: csr_rdata_int = {ucause_q[6], 25'h0, ucause_q[5:0]};

      // current priv level (not official)
      PRIVLV: csr_rdata_int = {30'h0, priv_lvl_q};

      default:
        csr_rdata_int = '0;
    endcase
  end
end else begin //PULP_SECURE == 0
  // read logic
  always_comb
  begin

    case (csr_addr_i)
      // fcsr: Floating-Point Control and Status Register (frm + fflags).
      CSR_FFLAGS : csr_rdata_int = (FPU == 1) ? {27'b0, fflags_q}        : '0;
      CSR_FRM    : csr_rdata_int = (FPU == 1) ? {29'b0, frm_q}           : '0;
      CSR_FCSR   : csr_rdata_int = (FPU == 1) ? {24'b0, frm_q, fflags_q} : '0;
      FPREC      : csr_rdata_int = (FPU == 1) ? {27'b0, fprec_q}         : '0; // Optional precision control for FP DIV/SQRT Unit
      // mstatus: always M-mode, contains IE bit
      CSR_MSTATUS: csr_rdata_int = {
                                  14'b0,
                                  mstatus_q.mprv,
                                  4'b0,
                                  mstatus_q.mpp,
                                  3'b0,
                                  mstatus_q.mpie,
                                  2'h0,
                                  mstatus_q.upie,
                                  mstatus_q.mie,
                                  2'h0,
                                  mstatus_q.uie
                                };
      // misa: machine isa register
      CSR_MISA: csr_rdata_int = MISA_VALUE;
      // mie: machine interrupt enable
      CSR_MIE: begin
        csr_rdata_int                                     = '0;
        csr_rdata_int[CSR_MSIX_BIT]                       = mie_q.irq_software;
        csr_rdata_int[CSR_MTIX_BIT]                       = mie_q.irq_timer;
        csr_rdata_int[CSR_MEIX_BIT]                       = mie_q.irq_external;
        csr_rdata_int[CSR_MFIX_BIT_HIGH:CSR_MFIX_BIT_LOW] = mie_q.irq_fast;
      end

      // miex: machine interrupt enable for pulp specific fast irqs
      CSR_MIEX: csr_rdata_int = miex_q;
      // mtvec: machine trap-handler base address
      CSR_MTVEC: csr_rdata_int = {mtvec_q, 6'h0, tvec_mode_q};
      // mtvecx: machine trap-handler base address for pulp specific fast irqs
      CSR_MTVECX: csr_rdata_int = {mtvecx_q, 6'h0, tvec_mode_q};
      // mscratch: machine scratch
      CSR_MSCRATCH: csr_rdata_int = mscratch_q;
      // mepc: exception program counter
      CSR_MEPC: csr_rdata_int = mepc_q;
      // mcause: exception cause
      CSR_MCAUSE: csr_rdata_int = {mcause_q[6], 25'b0, mcause_q[5:0]};
      // mip: interrupt pending
      CSR_MIP: begin
        csr_rdata_int                                     = '0;
        csr_rdata_int[CSR_MSIX_BIT]                       = mip.irq_software;
        csr_rdata_int[CSR_MTIX_BIT]                       = mip.irq_timer;
        csr_rdata_int[CSR_MEIX_BIT]                       = mip.irq_external;
        csr_rdata_int[CSR_MFIX_BIT_HIGH:CSR_MFIX_BIT_LOW] = mip.irq_fast;
        csr_rdata_int[CSR_NMIX_BIT]                       = mip.irq_nmi;
      end
      // mipx: machine interrupt pending for pulp specific fast irqs
      CSR_MIPX: csr_rdata_int = mipx;
      // mhartid: unique hardware thread id
      CSR_MHARTID: csr_rdata_int = hart_id_i;

      // unimplemented, read 0 CSRs
      CSR_MVENDORID,
        CSR_MARCHID,
        CSR_MIMPID,
        CSR_MTVAL,
        CSR_MCOUNTEREN :
          csr_rdata_int = 'b0;

      CSR_TSELECT,
        CSR_TDATA3,
        CSR_MCONTEXT,
        CSR_SCONTEXT:
               csr_rdata_int = 'b0; // Always read 0
      CSR_TDATA1:
               csr_rdata_int = tmatch_control_rdata;
      CSR_TDATA2:
               csr_rdata_int = tmatch_value_rdata;

      CSR_DCSR:
               csr_rdata_int = dcsr_q;//
      CSR_DPC:
               csr_rdata_int = depc_q;
      CSR_DSCRATCH0:
               csr_rdata_int = dscratch0_q;//
      CSR_DSCRATCH1:
               csr_rdata_int = dscratch1_q;//

      // Hardware Performance Monitor
      CSR_MCYCLE,
      CSR_MINSTRET,
      CSR_MHPMCOUNTER3,
      CSR_MHPMCOUNTER4,  CSR_MHPMCOUNTER5,  CSR_MHPMCOUNTER6,  CSR_MHPMCOUNTER7,
      CSR_MHPMCOUNTER8,  CSR_MHPMCOUNTER9,  CSR_MHPMCOUNTER10, CSR_MHPMCOUNTER11,
      CSR_MHPMCOUNTER12, CSR_MHPMCOUNTER13, CSR_MHPMCOUNTER14, CSR_MHPMCOUNTER15,
      CSR_MHPMCOUNTER16, CSR_MHPMCOUNTER17, CSR_MHPMCOUNTER18, CSR_MHPMCOUNTER19,
      CSR_MHPMCOUNTER20, CSR_MHPMCOUNTER21, CSR_MHPMCOUNTER22, CSR_MHPMCOUNTER23,
      CSR_MHPMCOUNTER24, CSR_MHPMCOUNTER25, CSR_MHPMCOUNTER26, CSR_MHPMCOUNTER27,
      CSR_MHPMCOUNTER28, CSR_MHPMCOUNTER29, CSR_MHPMCOUNTER30, CSR_MHPMCOUNTER31:
        csr_rdata_int = mhpmcounter_q[csr_addr_i[4:0]][31:0];

      CSR_MCYCLEH,
      CSR_MINSTRETH,
      CSR_MHPMCOUNTER3H,
      CSR_MHPMCOUNTER4H,  CSR_MHPMCOUNTER5H,  CSR_MHPMCOUNTER6H,  CSR_MHPMCOUNTER7H,
      CSR_MHPMCOUNTER8H,  CSR_MHPMCOUNTER9H,  CSR_MHPMCOUNTER10H, CSR_MHPMCOUNTER11H,
      CSR_MHPMCOUNTER12H, CSR_MHPMCOUNTER13H, CSR_MHPMCOUNTER14H, CSR_MHPMCOUNTER15H,
      CSR_MHPMCOUNTER16H, CSR_MHPMCOUNTER17H, CSR_MHPMCOUNTER18H, CSR_MHPMCOUNTER19H,
      CSR_MHPMCOUNTER20H, CSR_MHPMCOUNTER21H, CSR_MHPMCOUNTER22H, CSR_MHPMCOUNTER23H,
      CSR_MHPMCOUNTER24H, CSR_MHPMCOUNTER25H, CSR_MHPMCOUNTER26H, CSR_MHPMCOUNTER27H,
      CSR_MHPMCOUNTER28H, CSR_MHPMCOUNTER29H, CSR_MHPMCOUNTER30H, CSR_MHPMCOUNTER31H:
        csr_rdata_int = mhpmcounter_q[csr_addr_i[4:0]][63:32];

      CSR_MCOUNTINHIBIT: csr_rdata_int = mcountinhibit_q;

      CSR_MHPMEVENT3,
      CSR_MHPMEVENT4,  CSR_MHPMEVENT5,  CSR_MHPMEVENT6,  CSR_MHPMEVENT7,
      CSR_MHPMEVENT8,  CSR_MHPMEVENT9,  CSR_MHPMEVENT10, CSR_MHPMEVENT11,
      CSR_MHPMEVENT12, CSR_MHPMEVENT13, CSR_MHPMEVENT14, CSR_MHPMEVENT15,
      CSR_MHPMEVENT16, CSR_MHPMEVENT17, CSR_MHPMEVENT18, CSR_MHPMEVENT19,
      CSR_MHPMEVENT20, CSR_MHPMEVENT21, CSR_MHPMEVENT22, CSR_MHPMEVENT23,
      CSR_MHPMEVENT24, CSR_MHPMEVENT25, CSR_MHPMEVENT26, CSR_MHPMEVENT27,
      CSR_MHPMEVENT28, CSR_MHPMEVENT29, CSR_MHPMEVENT30, CSR_MHPMEVENT31:
        csr_rdata_int = mhpmevent_q[csr_addr_i[4:0]];

      // hardware loops  (not official)
      HWLoop0_START   : csr_rdata_int = !PULP_HWLP ? 'b0 : hwlp_start_i[0] ;
      HWLoop0_END     : csr_rdata_int = !PULP_HWLP ? 'b0 : hwlp_end_i[0]   ;
      HWLoop0_COUNTER : csr_rdata_int = !PULP_HWLP ? 'b0 : hwlp_cnt_i[0]   ;
      HWLoop1_START   : csr_rdata_int = !PULP_HWLP ? 'b0 : hwlp_start_i[1] ;
      HWLoop1_END     : csr_rdata_int = !PULP_HWLP ? 'b0 : hwlp_end_i[1]   ;
      HWLoop1_COUNTER : csr_rdata_int = !PULP_HWLP ? 'b0 : hwlp_cnt_i[1]   ;

      /* USER CSR */
      // dublicated mhartid: unique hardware thread id (not official)
      UHARTID: csr_rdata_int = hart_id_i;
      // current priv level (not official)
      PRIVLV: csr_rdata_int = {30'h0, priv_lvl_q};
      default:
        csr_rdata_int = '0;
    endcase
  end
end //PULP_SECURE

if(PULP_SECURE==1) begin
  // write logic
  always_comb
  begin
    fflags_n                 = fflags_q;
    frm_n                    = frm_q;
    fprec_n                  = fprec_q;
    mscratch_n               = mscratch_q;
    mepc_n                   = mepc_q;
    uepc_n                   = uepc_q;
    depc_n                   = depc_q;
    dcsr_n                   = dcsr_q;
    dscratch0_n              = dscratch0_q;
    dscratch1_n              = dscratch1_q;

    mstatus_n                = mstatus_q;
    mcause_n                 = mcause_q;
    ucause_n                 = ucause_q;
    hwlp_we_o                = '0;
    hwlp_regid_o             = '0;
    exception_pc             = pc_id_i;
    priv_lvl_n               = priv_lvl_q;
    mtvec_n                  = mtvec_q;
    utvec_n                  = utvec_q;
    tvec_mode_n              = tvec_mode_q;
    pmp_reg_n.pmpaddr        = pmp_reg_q.pmpaddr;
    pmp_reg_n.pmpcfg_packed  = pmp_reg_q.pmpcfg_packed;
    pmpaddr_we               = '0;
    pmpcfg_we                = '0;

    mie_n                    = mie_q;
    miex_n                   = miex_q;
    mtvecx_n                 = mtvecx_q;

    if (FPU == 1) if (fflags_we_i) fflags_n = fflags_i | fflags_q;

    casex (csr_addr_i)
      // fcsr: Floating-Point Control and Status Register (frm, fflags, fprec).
      CSR_FFLAGS : if (csr_we_int) fflags_n = (FPU == 1) ? csr_wdata_int[C_FFLAG-1:0] : '0;
      CSR_FRM    : if (csr_we_int) frm_n    = (FPU == 1) ? csr_wdata_int[C_RM-1:0]    : '0;
      CSR_FCSR   : if (csr_we_int) begin
         fflags_n = (FPU == 1) ? csr_wdata_int[C_FFLAG-1:0]            : '0;
         frm_n    = (FPU == 1) ? csr_wdata_int[C_RM+C_FFLAG-1:C_FFLAG] : '0;
      end
      FPREC      : if (csr_we_int) fprec_n = (FPU == 1) ? csr_wdata_int[C_PC-1:0]    : '0;

      // mstatus: IE bit
      CSR_MSTATUS: if (csr_we_int) begin
        mstatus_n = '{
          uie:  csr_wdata_int[`MSTATUS_UIE_BITS],
          mie:  csr_wdata_int[`MSTATUS_MIE_BITS],
          upie: csr_wdata_int[`MSTATUS_UPIE_BITS],
          mpie: csr_wdata_int[`MSTATUS_MPIE_BITS],
          mpp:  PrivLvl_t'(csr_wdata_int[`MSTATUS_MPP_BITS]),
          mprv: csr_wdata_int[`MSTATUS_MPRV_BITS]
        };
      end
      // mie: machine interrupt enable
      CSR_MIE: if (csr_we_int) begin
        mie_n.irq_software = csr_wdata_int[CSR_MSIX_BIT];
        mie_n.irq_timer    = csr_wdata_int[CSR_MTIX_BIT];
        mie_n.irq_external = csr_wdata_int[CSR_MEIX_BIT];
        mie_n.irq_fast     = csr_wdata_int[CSR_MFIX_BIT_HIGH:CSR_MFIX_BIT_LOW];
      end
      // miex: machine interrupt enable for pulp specific fast irqs
      CSR_MIEX: if (csr_we_int) begin
        miex_n = csr_wdata_int;
      end
      // mtvec: machine trap-handler base address
      CSR_MTVEC: if (csr_we_int) begin
        mtvec_n     = csr_wdata_int[31:8];
        tvec_mode_n = csr_wdata_int[1:0];
      end
      // mtvecx: machine trap-handler base address for pulp specific fast irqs
      CSR_MTVECX: if (csr_we_int) begin
        mtvecx_n    = csr_wdata_int[31:8];
      end
      // mscratch: machine scratch
      CSR_MSCRATCH: if (csr_we_int) begin
        mscratch_n = csr_wdata_int;
      end
      // mepc: exception program counter
      CSR_MEPC: if (csr_we_int) begin
        mepc_n = csr_wdata_int & ~32'b1; // force 16-bit alignment
      end
      // mcause
      CSR_MCAUSE: if (csr_we_int) mcause_n = {csr_wdata_int[31], csr_wdata_int[5:0]};

      // Debug
      CSR_DCSR:
               if (csr_we_int)
               begin
                    dcsr_n = csr_wdata_int;
                    //31:28 xdebuger = 4 -> debug is implemented
                    dcsr_n.xdebugver=4'h4;
                    //privilege level: 0-> U;1-> S; 3->M.
                    dcsr_n.prv=priv_lvl_q;
                    //currently not supported:
                    dcsr_n.nmip=1'b0;   //nmip
                    dcsr_n.mprven=1'b0; //mprven
                    dcsr_n.stopcount=1'b0;   //stopcount
                    dcsr_n.stoptime=1'b0;  //stoptime
               end
      CSR_DPC:
               if (csr_we_int)
               begin
                    depc_n = csr_wdata_int & ~32'b1; // force 16-bit alignment
               end

      CSR_DSCRATCH0:
               if (csr_we_int)
               begin
                    dscratch0_n = csr_wdata_int;
               end

      CSR_DSCRATCH1:
               if (csr_we_int)
               begin
                    dscratch1_n = csr_wdata_int;
               end

      // hardware loops
      HWLoop0_START:   if (csr_we_int) begin hwlp_we_o = 3'b001; hwlp_regid_o = 1'b0; end
      HWLoop0_END:     if (csr_we_int) begin hwlp_we_o = 3'b010; hwlp_regid_o = 1'b0; end
      HWLoop0_COUNTER: if (csr_we_int) begin hwlp_we_o = 3'b100; hwlp_regid_o = 1'b0; end
      HWLoop1_START:   if (csr_we_int) begin hwlp_we_o = 3'b001; hwlp_regid_o = 1'b1; end
      HWLoop1_END:     if (csr_we_int) begin hwlp_we_o = 3'b010; hwlp_regid_o = 1'b1; end
      HWLoop1_COUNTER: if (csr_we_int) begin hwlp_we_o = 3'b100; hwlp_regid_o = 1'b1; end


      // PMP config registers
      CSR_PMPCFG0: if (csr_we_int) begin pmp_reg_n.pmpcfg_packed[0] = csr_wdata_int; pmpcfg_we[3:0]   = 4'b1111; end
      CSR_PMPCFG1: if (csr_we_int) begin pmp_reg_n.pmpcfg_packed[1] = csr_wdata_int; pmpcfg_we[7:4]   = 4'b1111; end
      CSR_PMPCFG2: if (csr_we_int) begin pmp_reg_n.pmpcfg_packed[2] = csr_wdata_int; pmpcfg_we[11:8]  = 4'b1111; end
      CSR_PMPCFG3: if (csr_we_int) begin pmp_reg_n.pmpcfg_packed[3] = csr_wdata_int; pmpcfg_we[15:12] = 4'b1111; end

      CSR_PMPADDR_RANGE_X :
          if (csr_we_int) begin pmp_reg_n.pmpaddr[csr_addr_i[3:0]]   = csr_wdata_int; pmpaddr_we[csr_addr_i[3:0]] = 1'b1;  end


      /* USER CSR */
      // ucause: exception cause
      CSR_USTATUS: if (csr_we_int) begin
        mstatus_n = '{
          uie:  csr_wdata_int[`MSTATUS_UIE_BITS],
          mie:  mstatus_q.mie,
          upie: csr_wdata_int[`MSTATUS_UPIE_BITS],
          mpie: mstatus_q.mpie,
          mpp:  mstatus_q.mpp,
          mprv: mstatus_q.mprv
        };
      end
      // utvec: user trap-handler base address
      CSR_UTVEC: if (csr_we_int) begin
        utvec_n    = csr_wdata_int[31:8];
      end
      // uepc: exception program counter
      CSR_UEPC: if (csr_we_int) begin
        uepc_n     = csr_wdata_int;
      end
      // ucause: exception cause
      CSR_UCAUSE: if (csr_we_int) ucause_n = {csr_wdata_int[31], csr_wdata_int[5:0]};
    endcase

    // exception controller gets priority over other writes
    unique case (1'b1)

      csr_save_cause_i: begin

        unique case (1'b1)
          csr_save_if_i:
            exception_pc = pc_if_i;
          csr_save_id_i:
            exception_pc = pc_id_i;
          csr_save_ex_i:
            exception_pc = pc_ex_i;
          default:;
        endcase

        unique case (priv_lvl_q)

          PRIV_LVL_U: begin
            if(~is_irq) begin
              //Exceptions, Ecall U --> M
              priv_lvl_n     = PRIV_LVL_M;
              mstatus_n.mpie = mstatus_q.uie;
              mstatus_n.mie  = 1'b0;
              mstatus_n.mpp  = PRIV_LVL_U;
              // TODO: correctly handled?
              if (debug_csr_save_i)
                  depc_n = exception_pc;
              else
                  mepc_n = exception_pc;
              mcause_n       = csr_cause_i;

            end
            else begin
              if(~csr_irq_sec_i) begin
              //U --> U
                priv_lvl_n     = PRIV_LVL_U;
                mstatus_n.upie = mstatus_q.uie;
                mstatus_n.uie  = 1'b0;
                // TODO: correctly handled?
                if (debug_csr_save_i)
                    depc_n = exception_pc;
                else
                    uepc_n = exception_pc;
                ucause_n       = csr_cause_i;

              end else begin
              //U --> M
                priv_lvl_n     = PRIV_LVL_M;
                mstatus_n.mpie = mstatus_q.uie;
                mstatus_n.mie  = 1'b0;
                mstatus_n.mpp  = PRIV_LVL_U;
                // TODO: correctly handled?
                if (debug_csr_save_i)
                    depc_n = exception_pc;
                else
                    mepc_n = exception_pc;
                mcause_n       = csr_cause_i;
              end
            end
          end //PRIV_LVL_U

          PRIV_LVL_M: begin
            if (debug_csr_save_i) begin
                // all interrupts are masked, don't update cause, epc, tval dpc
                // and mpstatus
                dcsr_n.prv   = PRIV_LVL_M;
                dcsr_n.cause = debug_cause_i;
                depc_n       = exception_pc;
            end else begin
                //Exceptions or Interrupts from PRIV_LVL_M always do M --> M
                priv_lvl_n     = PRIV_LVL_M;
                mstatus_n.mpie = mstatus_q.mie;
                mstatus_n.mie  = 1'b0;
                mstatus_n.mpp  = PRIV_LVL_M;
                mepc_n         = exception_pc;
                mcause_n       = csr_cause_i;
            end
          end //PRIV_LVL_M
          default:;

        endcase

      end //csr_save_cause_i

      csr_restore_uret_i: begin //URET
        //mstatus_q.upp is implicitly 0, i.e PRIV_LVL_U
        mstatus_n.uie  = mstatus_q.upie;
        priv_lvl_n     = PRIV_LVL_U;
        mstatus_n.upie = 1'b1;
      end //csr_restore_uret_i

      csr_restore_mret_i: begin //MRET
        unique case (mstatus_q.mpp)
          PRIV_LVL_U: begin
            mstatus_n.uie  = mstatus_q.mpie;
            priv_lvl_n     = PRIV_LVL_U;
            mstatus_n.mpie = 1'b1;
            mstatus_n.mpp  = PRIV_LVL_U;
          end
          PRIV_LVL_M: begin
            mstatus_n.mie  = mstatus_q.mpie;
            priv_lvl_n     = PRIV_LVL_M;
            mstatus_n.mpie = 1'b1;
            mstatus_n.mpp  = PRIV_LVL_U;
          end
          default:;
        endcase
      end //csr_restore_mret_i


      csr_restore_dret_i: begin //DRET
          // restore to the recorded privilege level
          // TODO: prevent illegal values, see riscv-debug p.44
          priv_lvl_n = dcsr_q.prv;

      end //csr_restore_dret_i

      default:;
    endcase
  end
end else begin //PULP_SECURE == 0
  // write logic
  always_comb
  begin
    fflags_n                 = fflags_q;
    frm_n                    = frm_q;
    fprec_n                  = fprec_q;
    mscratch_n               = mscratch_q;
    mepc_n                   = mepc_q;
    uepc_n                   = 'b0;             // Not used if PULP_SECURE == 0
    depc_n                   = depc_q;
    dcsr_n                   = dcsr_q;
    dscratch0_n              = dscratch0_q;
    dscratch1_n              = dscratch1_q;

    mstatus_n                = mstatus_q;
    mcause_n                 = mcause_q;
    ucause_n                 = '0;              // Not used if PULP_SECURE == 0
    hwlp_we_o                = '0;
    hwlp_regid_o             = '0;
    exception_pc             = pc_id_i;
    priv_lvl_n               = priv_lvl_q;
<<<<<<< HEAD
    pmp_reg_n.pmpaddr        = pmp_reg_q.pmpaddr;
    pmp_reg_n.pmpcfg_packed  = pmp_reg_q.pmpcfg_packed;
=======
    mtvec_n                  = mtvec_q;
    utvec_n                  = '0;              // Not used if PULP_SECURE == 0
    pmp_reg_n.pmpaddr        = '0;              // Not used if PULP_SECURE == 0
    pmp_reg_n.pmpcfg_packed  = '0;              // Not used if PULP_SECURE == 0
    pmp_reg_n.pmpcfg         = '0;              // Not used if PULP_SECURE == 0
>>>>>>> 60cb9211
    pmpaddr_we               = '0;
    pmpcfg_we                = '0;

    mie_n                    = mie_q;
    miex_n                   = miex_q;
    mtvec_n                  = mtvec_q;
    mtvecx_n                 = mtvecx_q;
    tvec_mode_n              = tvec_mode_q;

    if (FPU == 1) if (fflags_we_i) fflags_n = fflags_i | fflags_q;

    case (csr_addr_i)
      // fcsr: Floating-Point Control and Status Register (frm, fflags, fprec).
      CSR_FFLAGS : if (csr_we_int) fflags_n = (FPU == 1) ? csr_wdata_int[C_FFLAG-1:0] : '0;
      CSR_FRM    : if (csr_we_int) frm_n    = (FPU == 1) ? csr_wdata_int[C_RM-1:0]    : '0;
      CSR_FCSR   : if (csr_we_int) begin
         fflags_n = (FPU == 1) ? csr_wdata_int[C_FFLAG-1:0]            : '0;
         frm_n    = (FPU == 1) ? csr_wdata_int[C_RM+C_FFLAG-1:C_FFLAG] : '0;
      end
      FPREC      : if (csr_we_int) fprec_n = (FPU == 1) ? csr_wdata_int[C_PC-1:0]    : '0;

      // mstatus: IE bit
      CSR_MSTATUS: if (csr_we_int) begin
        mstatus_n = '{
          uie:  csr_wdata_int[`MSTATUS_UIE_BITS],
          mie:  csr_wdata_int[`MSTATUS_MIE_BITS],
          upie: csr_wdata_int[`MSTATUS_UPIE_BITS],
          mpie: csr_wdata_int[`MSTATUS_MPIE_BITS],
          mpp:  PrivLvl_t'(csr_wdata_int[`MSTATUS_MPP_BITS]),
          mprv: csr_wdata_int[`MSTATUS_MPRV_BITS]
        };
      end
      // mie: machine interrupt enable
      CSR_MIE: if(csr_we_int) begin
        mie_n.irq_software = csr_wdata_int[CSR_MSIX_BIT];
        mie_n.irq_timer    = csr_wdata_int[CSR_MTIX_BIT];
        mie_n.irq_external = csr_wdata_int[CSR_MEIX_BIT];
        mie_n.irq_fast     = csr_wdata_int[CSR_MFIX_BIT_HIGH:CSR_MFIX_BIT_LOW];
      end
      // miex: machine interrupt enable for pulp specific fast irqs
      CSR_MIEX: if (csr_we_int) begin
        miex_n = csr_wdata_int;
      end
      // mtvec: machine trap-handler base address
      CSR_MTVEC: if (csr_we_int) begin
        mtvec_n    = csr_wdata_int[31:8];
      end
      // mtvecx: machine trap-handler base address for pulp specific fast irqs
      CSR_MTVECX: if (csr_we_int) begin
        mtvecx_n    = csr_wdata_int[31:8];
      end
      // mscratch: machine scratch
      CSR_MSCRATCH: if (csr_we_int) begin
        mscratch_n = csr_wdata_int;
      end
      // mepc: exception program counter
      CSR_MEPC: if (csr_we_int) begin
        mepc_n = csr_wdata_int & ~32'b1; // force 16-bit alignment
      end
      // mcause
      CSR_MCAUSE: if (csr_we_int) mcause_n = {csr_wdata_int[31], csr_wdata_int[5:0]};

      CSR_DCSR:
               if (csr_we_int)
               begin
                    dcsr_n = csr_wdata_int;
                    //31:28 xdebuger = 4 -> debug is implemented
                    dcsr_n.xdebugver=4'h4;
                    //privilege level: 0-> U;1-> S; 3->M.
                    dcsr_n.prv=priv_lvl_q;
                    //currently not supported:
                    dcsr_n.nmip=1'b0;   //nmip
                    dcsr_n.mprven=1'b0; //mprven
                    dcsr_n.stopcount=1'b0;   //stopcount
                    dcsr_n.stoptime=1'b0;  //stoptime
               end
      CSR_DPC:
               if (csr_we_int)
               begin
                    depc_n = csr_wdata_int & ~32'b1; // force 16-bit alignment
               end

      CSR_DSCRATCH0:
               if (csr_we_int)
               begin
                    dscratch0_n = csr_wdata_int;
               end

      CSR_DSCRATCH1:
               if (csr_we_int)
               begin
                    dscratch1_n = csr_wdata_int;
               end

      // hardware loops
      HWLoop0_START:   if (csr_we_int) begin hwlp_we_o = 3'b001; hwlp_regid_o = 1'b0; end
      HWLoop0_END:     if (csr_we_int) begin hwlp_we_o = 3'b010; hwlp_regid_o = 1'b0; end
      HWLoop0_COUNTER: if (csr_we_int) begin hwlp_we_o = 3'b100; hwlp_regid_o = 1'b0; end
      HWLoop1_START:   if (csr_we_int) begin hwlp_we_o = 3'b001; hwlp_regid_o = 1'b1; end
      HWLoop1_END:     if (csr_we_int) begin hwlp_we_o = 3'b010; hwlp_regid_o = 1'b1; end
      HWLoop1_COUNTER: if (csr_we_int) begin hwlp_we_o = 3'b100; hwlp_regid_o = 1'b1; end
    endcase

    // exception controller gets priority over other writes
    unique case (1'b1)

      csr_save_cause_i: begin
        unique case (1'b1)
          csr_save_if_i:
            exception_pc = pc_if_i;
          csr_save_id_i:
            exception_pc = pc_id_i;
          default:;
        endcase

        if (debug_csr_save_i) begin
            // all interrupts are masked, don't update cause, epc, tval dpc and
            // mpstatus
            dcsr_n.prv   = PRIV_LVL_M;
            dcsr_n.cause = debug_cause_i;
            depc_n       = exception_pc;
        end else begin
            priv_lvl_n     = PRIV_LVL_M;
            mstatus_n.mpie = mstatus_q.mie;
            mstatus_n.mie  = 1'b0;
            mstatus_n.mpp  = PRIV_LVL_M;
            mepc_n = exception_pc;
            mcause_n       = csr_cause_i;
        end
      end //csr_save_cause_i

      csr_restore_mret_i: begin //MRET
        mstatus_n.mie  = mstatus_q.mpie;
        priv_lvl_n     = PRIV_LVL_M;
        mstatus_n.mpie = 1'b1;
        mstatus_n.mpp  = PRIV_LVL_M;
      end //csr_restore_mret_i

      csr_restore_dret_i: begin //DRET
        // restore to the recorded privilege level
        // TODO: prevent illegal values, see riscv-debug p.44
        priv_lvl_n = dcsr_q.prv;
      end //csr_restore_dret_i

      default:;
    endcase
  end
end //PULP_SECURE

  assign hwlp_data_o = csr_wdata_int;

  // CSR operation logic
  always_comb
  begin
    csr_wdata_int = csr_wdata_i;
    csr_we_int    = 1'b1;

    unique case (csr_op_i)
      CSR_OP_WRITE: csr_wdata_int = csr_wdata_i;
      CSR_OP_SET:   csr_wdata_int = csr_wdata_i | csr_rdata_o;
      CSR_OP_CLEAR: csr_wdata_int = (~csr_wdata_i) & csr_rdata_o;

      CSR_OP_READ: begin
        csr_wdata_int = csr_wdata_i;
        csr_we_int    = 1'b0;
      end

      default:;
    endcase
  end

  assign csr_rdata_o = csr_rdata_int;

  // Interrupt Encoder:
  // - sets correct id to request to ID
  // - encodes priority order
  always_comb
  begin

    if (menip.irq_nmi)           irq_id_o = 6'd31;
    else if (menipx[31])         irq_id_o = 6'd63;
    else if (menipx[30])         irq_id_o = 6'd62;
    else if (menipx[29])         irq_id_o = 6'd61;
    else if (menipx[28])         irq_id_o = 6'd60;
    else if (menipx[27])         irq_id_o = 6'd59;
    else if (menipx[26])         irq_id_o = 6'd58;
    else if (menipx[25])         irq_id_o = 6'd57;
    else if (menipx[24])         irq_id_o = 6'd56;
    else if (menipx[23])         irq_id_o = 6'd55;
    else if (menipx[22])         irq_id_o = 6'd54;
    else if (menipx[21])         irq_id_o = 6'd53;
    else if (menipx[20])         irq_id_o = 6'd52;
    else if (menipx[19])         irq_id_o = 6'd51;
    else if (menipx[18])         irq_id_o = 6'd50;
    else if (menipx[17])         irq_id_o = 6'd49;
    else if (menipx[16])         irq_id_o = 6'd48;
    else if (menipx[15])         irq_id_o = 6'd47;
    else if (menipx[14])         irq_id_o = 6'd46;
    else if (menipx[13])         irq_id_o = 6'd45;
    else if (menipx[12])         irq_id_o = 6'd44;
    else if (menipx[11])         irq_id_o = 6'd43;
    else if (menipx[10])         irq_id_o = 6'd42;
    else if (menipx[ 9])         irq_id_o = 6'd41;
    else if (menipx[ 8])         irq_id_o = 6'd40;
    else if (menipx[ 7])         irq_id_o = 6'd39;
    else if (menipx[ 6])         irq_id_o = 6'd38;
    else if (menipx[ 5])         irq_id_o = 6'd37;
    else if (menipx[ 4])         irq_id_o = 6'd36;
    else if (menipx[ 3])         irq_id_o = 6'd35;
    else if (menipx[ 2])         irq_id_o = 6'd34;
    else if (menipx[ 1])         irq_id_o = 6'd33;
    else if (menipx[ 0])         irq_id_o = 6'd32;
    else if (menip.irq_fast[14]) irq_id_o = 6'd30;
    else if (menip.irq_fast[13]) irq_id_o = 6'd29;
    else if (menip.irq_fast[12]) irq_id_o = 6'd28;
    else if (menip.irq_fast[11]) irq_id_o = 6'd27;
    else if (menip.irq_fast[10]) irq_id_o = 6'd26;
    else if (menip.irq_fast[ 9]) irq_id_o = 6'd25;
    else if (menip.irq_fast[ 8]) irq_id_o = 6'd24;
    else if (menip.irq_fast[ 7]) irq_id_o = 6'd23;
    else if (menip.irq_fast[ 6]) irq_id_o = 6'd22;
    else if (menip.irq_fast[ 5]) irq_id_o = 6'd21;
    else if (menip.irq_fast[ 4]) irq_id_o = 6'd20;
    else if (menip.irq_fast[ 3]) irq_id_o = 6'd19;
    else if (menip.irq_fast[ 2]) irq_id_o = 6'd18;
    else if (menip.irq_fast[ 1]) irq_id_o = 6'd17;
    else if (menip.irq_fast[ 0]) irq_id_o = 6'd16;
    else if (menip.irq_external) irq_id_o = CSR_MEIX_BIT;
    else if (menip.irq_software) irq_id_o = CSR_MSIX_BIT;
    else if (menip.irq_timer)    irq_id_o = CSR_MTIX_BIT;
    else                         irq_id_o = CSR_MTIX_BIT;
  end


  // directly output some registers
  assign m_irq_enable_o  = mstatus_q.mie & priv_lvl_q == PRIV_LVL_M;
  assign u_irq_enable_o  = mstatus_q.uie & priv_lvl_q == PRIV_LVL_U;
  assign priv_lvl_o      = priv_lvl_q;
  assign sec_lvl_o       = priv_lvl_q[0];
  assign frm_o           = (FPU == 1) ? frm_q : '0;
  assign fprec_o         = (FPU == 1) ? fprec_q : '0;

  assign mtvec_o         = mtvec_q;
  assign mtvecx_o        = mtvecx_q;
  assign utvec_o         = utvec_q;
  assign tvec_mode_o     = tvec_mode_q;

  assign mepc_o          = mepc_q;
  assign uepc_o          = uepc_q;

  assign depc_o          = depc_q;

  assign pmp_addr_o     = pmp_reg_q.pmpaddr;
  assign pmp_cfg_o      = pmp_reg_q.pmpcfg;

  assign debug_single_step_o  = dcsr_q.step;
  assign debug_ebreakm_o      = dcsr_q.ebreakm;
  assign debug_ebreaku_o      = dcsr_q.ebreaku;

  // Output interrupt pending to ID/Controller and to clock gating (WFI)
  assign irq_pending_o = menip.irq_software | menip.irq_timer | menip.irq_external | (|menip.irq_fast) | menip.irq_nmi | (|menipx);

  generate
  if (PULP_SECURE == 1)
  begin

    for(j=0;j<N_PMP_ENTRIES;j++)
    begin : CS_PMP_CFG
      assign pmp_reg_n.pmpcfg[j]                                 = pmp_reg_n.pmpcfg_packed[j/4][8*((j%4)+1)-1:8*(j%4)];
      assign pmp_reg_q.pmpcfg_packed[j/4][8*((j%4)+1)-1:8*(j%4)] = pmp_reg_q.pmpcfg[j];
    end

    for(j=0;j<N_PMP_ENTRIES;j++)
    begin : CS_PMP_REGS_FF
      always_ff @(posedge clk, negedge rst_n)
      begin
          if (rst_n == 1'b0)
          begin
            pmp_reg_q.pmpcfg[j]   <= '0;
            pmp_reg_q.pmpaddr[j]  <= '0;
          end
          else
          begin
            if(pmpcfg_we[j])
              pmp_reg_q.pmpcfg[j]    <= USE_PMP ? pmp_reg_n.pmpcfg[j]  : '0;
            if(pmpaddr_we[j])
              pmp_reg_q.pmpaddr[j]   <= USE_PMP ? pmp_reg_n.pmpaddr[j] : '0;
          end
        end
      end //CS_PMP_REGS_FF

      always_ff @(posedge clk, negedge rst_n)
      begin
          if (rst_n == 1'b0)
          begin
            uepc_q         <= '0;
            ucause_q       <= '0;
            utvec_q        <= '0;
            priv_lvl_q     <= PRIV_LVL_M;
          end
          else
          begin
            uepc_q         <= uepc_n;
            ucause_q       <= ucause_n;
            utvec_q        <= utvec_n;
            priv_lvl_q     <= priv_lvl_n;
          end
        end

  end
  else begin
        assign pmp_reg_q    = '0;
        assign uepc_q       = '0;
        assign ucause_q     = '0;
        assign utvec_q      = '0;
        assign priv_lvl_q   = PRIV_LVL_M;

  end
  endgenerate


  // actual registers
  always_ff @(posedge clk, negedge rst_n)
  begin
    if (rst_n == 1'b0)
    begin
      frm_q      <= '0;
      fflags_q   <= '0;
      fprec_q    <= '0;
      mstatus_q  <= '{
              uie:  1'b0,
              mie:  1'b0,
              upie: 1'b0,
              mpie: 1'b0,
              mpp:  PRIV_LVL_M,
              mprv: 1'b0
            };
      mepc_q      <= '0;
      mcause_q    <= '0;

      depc_q      <= '0;
      dcsr_q         <= '{
          xdebugver: XDEBUGVER_STD,
          cause:     DBG_CAUSE_NONE, // 3'h0
          prv:       PRIV_LVL_M,
          default:   '0
      };
      dscratch0_q <= '0;
      dscratch1_q <= '0;
      mscratch_q  <= '0;
      mie_q       <= '0;
      miex_q      <= '0;
      mtvec_q     <= '0;
      mtvecx_q    <= '0;
      tvec_mode_q <= TVEC_DEF_MODE;
    end
    else
    begin
      // update CSRs
      if(FPU == 1) begin
        frm_q      <= frm_n;
        fflags_q   <= fflags_n;
        fprec_q    <= fprec_n;
      end else begin
        frm_q      <= 'b0;
        fflags_q   <= 'b0;
        fprec_q    <= 'b0;
      end
      if (PULP_SECURE == 1) begin
        mstatus_q      <= mstatus_n ;
      end else begin
        mstatus_q  <= '{
                uie:  1'b0,
                mie:  mstatus_n.mie,
                upie: 1'b0,
                mpie: mstatus_n.mpie,
                mpp:  PRIV_LVL_M,
                mprv: 1'b0
              };
      end
      mepc_q     <= mepc_n    ;
      mcause_q   <= mcause_n  ;
      depc_q     <= depc_n    ;
      dcsr_q     <= dcsr_n;
      dscratch0_q<= dscratch0_n;
      dscratch1_q<= dscratch1_n;
      mscratch_q <= mscratch_n;
      mie_q      <= mie_n;
      miex_q     <= miex_n;
      mtvec_q    <= mtvec_n;
      mtvecx_q   <= mtvecx_n;
      tvec_mode_q<= tvec_mode_n;
    end
  end
 ////////////////////////////////////////////////////////////////////////
 //  ____       _                   _____     _                        //
 // |  _ \  ___| |__  _   _  __ _  |_   _| __(_) __ _  __ _  ___ _ __  //
 // | | | |/ _ \ '_ \| | | |/ _` |   | || '__| |/ _` |/ _` |/ _ \ '__| //
 // | |_| |  __/ |_) | |_| | (_| |   | || |  | | (_| | (_| |  __/ |    //
 // |____/ \___|_.__/ \__,_|\__, |   |_||_|  |_|\__, |\__, |\___|_|    //
 //                         |___/               |___/ |___/            //
 ////////////////////////////////////////////////////////////////////////

  if (DEBUG_TRIGGER_EN) begin : gen_trigger_regs
    // Register values
    logic        tmatch_control_exec_n, tmatch_control_exec_q;
    logic [31:0] tmatch_value_n       , tmatch_value_q;
    // Write enables
    logic tmatch_control_we;
    logic tmatch_value_we;

    // Write select
    assign tmatch_control_we = csr_we_int & debug_mode_i & (csr_addr_i == CSR_TDATA1);
    assign tmatch_value_we   = csr_we_int & debug_mode_i & (csr_addr_i == CSR_TDATA2);


    // Registers
    always_ff @(posedge clk or negedge rst_n) begin
      if (!rst_n) begin
        tmatch_control_exec_q <= 'b0;
        tmatch_value_q        <= 'b0;
      end else begin
        if(tmatch_control_we)
          tmatch_control_exec_q <= csr_wdata_int[2];
        if(tmatch_value_we)
          tmatch_value_q        <= csr_wdata_int[31:0];
     end
    end

    // Assign read data
    // TDATA0 - only support simple address matching
    assign tmatch_control_rdata =
               {
                4'h2,                  // type    : address/data match
                1'b1,                  // dmode   : access from D mode only
                6'h00,                 // maskmax : exact match only
                1'b0,                  // hit     : not supported
                1'b0,                  // select  : address match only
                1'b0,                  // timing  : match before execution
                2'b00,                 // sizelo  : match any access
                4'h1,                  // action  : enter debug mode
                1'b0,                  // chain   : not supported
                4'h0,                  // match   : simple match
                1'b1,                  // m       : match in m-mode
                1'b0,                  // 0       : zero
                1'b0,                  // s       : not supported
                PULP_SECURE==1,        // u       : match in u-mode
                tmatch_control_exec_q, // execute : match instruction address
                1'b0,                  // store   : not supported
                1'b0};                 // load    : not supported

    // TDATA1 - address match value only
    assign tmatch_value_rdata = tmatch_value_q;

    // Breakpoint matching
    // We match against the next address, as the breakpoint must be taken before execution
    assign trigger_match_o = tmatch_control_exec_q &
                              (pc_id_i[31:0] == tmatch_value_q[31:0]);

  end else begin : gen_no_trigger_regs
    assign tmatch_control_rdata = 'b0;
    assign tmatch_value_rdata   = 'b0;
    assign trigger_match_o      = 'b0;
  end

  /////////////////////////////////////////////////////////////////
  //   ____            __     ____                  _            //
  // |  _ \ ___ _ __ / _|   / ___|___  _   _ _ __ | |_ ___ _ __  //
  // | |_) / _ \ '__| |_   | |   / _ \| | | | '_ \| __/ _ \ '__| //
  // |  __/  __/ |  |  _|  | |__| (_) | |_| | | | | ||  __/ |    //
  // |_|   \___|_|  |_|(_)  \____\___/ \__,_|_| |_|\__\___|_|    //
  //                                                             //
  /////////////////////////////////////////////////////////////////

  // ------------------------
  // Events to count

  assign hpm_events[0]  = 1'b1;                                          // cycle counter
  assign hpm_events[1]  = id_valid_i & is_decoding_i;                    // instruction counter
  assign hpm_events[2]  = ld_stall_i & id_valid_q;                       // nr of load use hazards
  assign hpm_events[3]  = jr_stall_i & id_valid_q;                       // nr of jump register hazards
  assign hpm_events[4]  = imiss_i & (~pc_set_i);                         // cycles waiting for instruction fetches, excluding jumps and branches
  assign hpm_events[5]  = mem_load_i;                                    // nr of loads
  assign hpm_events[6]  = mem_store_i;                                   // nr of stores
  assign hpm_events[7]  = jump_i                     & id_valid_q;       // nr of jumps (unconditional)
  assign hpm_events[8]  = branch_i                   & id_valid_q;       // nr of branches (conditional)
  assign hpm_events[9]  = branch_i & branch_taken_i  & id_valid_q;       // nr of taken branches (conditional)
  assign hpm_events[10] = id_valid_i & is_decoding_i & is_compressed_i;  // compressed instruction counter
  assign hpm_events[11] = pipeline_stall_i;                              // extra cycles from elw

  assign hpm_events[12] = !APU ? 1'b0 : apu_typeconflict_i & ~apu_dep_i;
  assign hpm_events[13] = !APU ? 1'b0 : apu_contention_i;
  assign hpm_events[14] = !APU ? 1'b0 : apu_dep_i & ~apu_contention_i;
  assign hpm_events[15] = !APU ? 1'b0 : apu_wb_i;

  // ------------------------
  // address decoder for performance counter registers
  logic mcountinhibit_we ;
  logic mhpmevent_we     ;

  assign mcountinhibit_we = csr_we_int & (  csr_addr_i == CSR_MCOUNTINHIBIT);
  assign mhpmevent_we     = csr_we_int & ( (csr_addr_i == CSR_MHPMEVENT3  )||
                                           (csr_addr_i == CSR_MHPMEVENT4  ) ||
                                           (csr_addr_i == CSR_MHPMEVENT5  ) ||
                                           (csr_addr_i == CSR_MHPMEVENT6  ) ||
                                           (csr_addr_i == CSR_MHPMEVENT7  ) ||
                                           (csr_addr_i == CSR_MHPMEVENT8  ) ||
                                           (csr_addr_i == CSR_MHPMEVENT9  ) ||
                                           (csr_addr_i == CSR_MHPMEVENT10 ) ||
                                           (csr_addr_i == CSR_MHPMEVENT11 ) ||
                                           (csr_addr_i == CSR_MHPMEVENT12 ) ||
                                           (csr_addr_i == CSR_MHPMEVENT13 ) ||
                                           (csr_addr_i == CSR_MHPMEVENT14 ) ||
                                           (csr_addr_i == CSR_MHPMEVENT15 ) ||
                                           (csr_addr_i == CSR_MHPMEVENT16 ) ||
                                           (csr_addr_i == CSR_MHPMEVENT17 ) ||
                                           (csr_addr_i == CSR_MHPMEVENT18 ) ||
                                           (csr_addr_i == CSR_MHPMEVENT19 ) ||
                                           (csr_addr_i == CSR_MHPMEVENT20 ) ||
                                           (csr_addr_i == CSR_MHPMEVENT21 ) ||
                                           (csr_addr_i == CSR_MHPMEVENT22 ) ||
                                           (csr_addr_i == CSR_MHPMEVENT23 ) ||
                                           (csr_addr_i == CSR_MHPMEVENT24 ) ||
                                           (csr_addr_i == CSR_MHPMEVENT25 ) ||
                                           (csr_addr_i == CSR_MHPMEVENT26 ) ||
                                           (csr_addr_i == CSR_MHPMEVENT27 ) ||
                                           (csr_addr_i == CSR_MHPMEVENT28 ) ||
                                           (csr_addr_i == CSR_MHPMEVENT29 ) ||
                                           (csr_addr_i == CSR_MHPMEVENT30 ) ||
                                           (csr_addr_i == CSR_MHPMEVENT31 ) );

  // ------------------------
  // next value for performance counters and control registers
  always_comb
    begin
      mcountinhibit_n = mcountinhibit_q;
      mhpmevent_n     = mhpmevent_q    ;
      mhpmcounter_n   = mhpmcounter_q  ;

      // Inhibit Control
      if(mcountinhibit_we)
        mcountinhibit_n = csr_wdata_int;

      // Event Control
      if(mhpmevent_we)
        mhpmevent_n[csr_addr_i[4:0]] = csr_wdata_int;

      // Counters
      for(int cnt_idx=0; cnt_idx<32; cnt_idx++)

        if( csr_we_int & ( csr_addr_i == (CSR_MCYCLE + cnt_idx) ) )
          // write lower counter bits
          mhpmcounter_n[cnt_idx][31:0]  = csr_wdata_int;

        else if( csr_we_int & ( csr_addr_i == (CSR_MCYCLEH + cnt_idx) ) )
          // write upper counter bits
          mhpmcounter_n[cnt_idx][63:32]  = csr_wdata_int;

        else
          if(!mcountinhibit_q[cnt_idx])
            // If not inhibitted, increment on appropriate condition

            if( cnt_idx == 0)
              // mcycle = mhpmcounter[0] : count every cycle (if not inhibited)
              mhpmcounter_n[cnt_idx] = mhpmcounter_n[cnt_idx] + 1;

            else if(cnt_idx == 2)
              // minstret = mhpmcounter[2]  : count every retired instruction (if not inhibited)
              mhpmcounter_n[cnt_idx] = mhpmcounter_n[cnt_idx] + hpm_events[1];

            else if( (cnt_idx>2) && (cnt_idx<(NUM_MHPMCOUNTERS+3)))
              // add +1 if any event is enabled and active
              mhpmcounter_n[cnt_idx] = mhpmcounter_q[cnt_idx] +
                                       |(hpm_events & mhpmevent_q[cnt_idx][NUM_HPM_EVENTS-1:0]) ;
    end

  // ------------------------
  // HPM Registers
  //  Counter Registers: mhpcounter_q[]
  genvar cnt_gidx;
  generate
    for(cnt_gidx = 0; cnt_gidx < 32; cnt_gidx++) begin : g_mhpmcounter
      // mcyclce  is located at index 0
      // there is no counter at index 1
      // minstret is located at index 2
      // Programable HPM counters start at index 3
      if( (cnt_gidx == 1) ||
          (cnt_gidx >= (NUM_MHPMCOUNTERS+3) ) )
        begin : g_non_implemented
        assign mhpmcounter_q[cnt_gidx] = 'b0;
      end
      else begin : g_implemented
        always_ff @(posedge clk, negedge rst_n)
            if (!rst_n)
                mhpmcounter_q[cnt_gidx] <= 'b0;
            else
                mhpmcounter_q[cnt_gidx] <= mhpmcounter_n[cnt_gidx];
      end
    end
  endgenerate

  //  Event Register: mhpevent_q[]
  genvar evt_gidx;
  generate
    for(evt_gidx = 0; evt_gidx < 32; evt_gidx++) begin : g_mhpmevent
      // programable HPM events start at index3
      if( (evt_gidx < 3) ||
          (evt_gidx >= (NUM_MHPMCOUNTERS+3) ) )
        begin : g_non_implemented
        assign mhpmevent_q[evt_gidx] = 'b0;
      end
      else begin : g_implemented
        if(NUM_HPM_EVENTS < 32)
             assign mhpmevent_q[evt_gidx][31:NUM_HPM_EVENTS] = 'b0;
        always_ff @(posedge clk, negedge rst_n)
            if (!rst_n)
                mhpmevent_q[evt_gidx][NUM_HPM_EVENTS-1:0]  <= 'b0;
            else
                mhpmevent_q[evt_gidx][NUM_HPM_EVENTS-1:0]  <= mhpmevent_n[evt_gidx][NUM_HPM_EVENTS-1:0] ;
      end
    end
  endgenerate

  //  Inhibit Regsiter: mcountinhibit_q
  //  Note: implemented counters are disabled out of reset to save power
  genvar inh_gidx;
  generate
    for(inh_gidx = 0; inh_gidx < 32; inh_gidx++) begin : g_mcountinhibit
      if( (inh_gidx == 1) ||
          (inh_gidx >= (NUM_MHPMCOUNTERS+3) ) )
        begin : g_non_implemented
        assign mcountinhibit_q[inh_gidx] = 'b0;
      end
      else begin : g_implemented
        always_ff @(posedge clk, negedge rst_n)
          if (!rst_n)
            mcountinhibit_q[inh_gidx] <= 'b1; // default disable
          else
            mcountinhibit_q[inh_gidx] <= mcountinhibit_n[inh_gidx];
      end
    end
  endgenerate

  // capture valid for event match
  always_ff @(posedge clk, negedge rst_n)
    if (!rst_n)
      id_valid_q <= 'b0;
    else
      id_valid_q <= id_valid_i;


endmodule
<|MERGE_RESOLUTION|>--- conflicted
+++ resolved
@@ -164,18 +164,14 @@
 
   localparam NUM_HPM_EVENTS  =   16;
 
-<<<<<<< HEAD
-  localparam PERF_EXT_ID     = 12;
-  localparam PERF_APU_ID     = PERF_EXT_ID + N_EXT_CNT;
-  localparam TVEC_DEF_MODE   = 2'b01;
-=======
   localparam MTVEC_MODE      = 2'b01;
   localparam MTVECX_MODE     = 2'b01;
->>>>>>> 60cb9211
+  localparam TVEC_DEF_MODE   = 2'b01;
 
   localparam MAX_N_PMP_ENTRIES = 16;
   localparam MAX_N_PMP_CFG     =  4;
   localparam N_PMP_CFG         = N_PMP_ENTRIES % 4 == 0 ? N_PMP_ENTRIES/4 : N_PMP_ENTRIES/4 + 1;
+
 
   `define MSTATUS_UIE_BITS        0
   `define MSTATUS_SIE_BITS        1
@@ -973,24 +969,19 @@
     hwlp_regid_o             = '0;
     exception_pc             = pc_id_i;
     priv_lvl_n               = priv_lvl_q;
-<<<<<<< HEAD
-    pmp_reg_n.pmpaddr        = pmp_reg_q.pmpaddr;
-    pmp_reg_n.pmpcfg_packed  = pmp_reg_q.pmpcfg_packed;
-=======
     mtvec_n                  = mtvec_q;
     utvec_n                  = '0;              // Not used if PULP_SECURE == 0
     pmp_reg_n.pmpaddr        = '0;              // Not used if PULP_SECURE == 0
     pmp_reg_n.pmpcfg_packed  = '0;              // Not used if PULP_SECURE == 0
     pmp_reg_n.pmpcfg         = '0;              // Not used if PULP_SECURE == 0
->>>>>>> 60cb9211
     pmpaddr_we               = '0;
     pmpcfg_we                = '0;
 
     mie_n                    = mie_q;
     miex_n                   = miex_q;
-    mtvec_n                  = mtvec_q;
     mtvecx_n                 = mtvecx_q;
     tvec_mode_n              = tvec_mode_q;
+
 
     if (FPU == 1) if (fflags_we_i) fflags_n = fflags_i | fflags_q;
 
