// Copyright 2020 Silicon Labs, Inc.
//
// This file, and derivatives thereof are licensed under the
// Solderpad License, Version 2.0 (the "License").
//
// Use of this file means you agree to the terms and conditions
// of the license and are in full compliance with the License.
//
// You may obtain a copy of the License at:
//
//     https://solderpad.org/licenses/SHL-2.0/
//
// Unless required by applicable law or agreed to in writing, software
// and hardware implementations thereof distributed under the License
// is distributed on an "AS IS" BASIS, WITHOUT WARRANTIES OR CONDITIONS
// OF ANY KIND, EITHER EXPRESSED OR IMPLIED.
//
// See the License for the specific language governing permissions and
// limitations under the License.

////////////////////////////////////////////////////////////////////////////////
// Engineer:       Arjan Bink - arjan.bink@silabs.com                         //
//                                                                            //
// Design Name:    Sleep Unit                                                 //
// Project Name:   CV32E40P                                                   //
// Language:       SystemVerilog                                              //
//                                                                            //
// Description:    Sleep unit containing the instantiated clock gate which    //
//                 provides the gated clock (clk_gated_o) for the rest        //
//                 of the design.                                             //
//                                                                            //
//                 The clock is gated for the following scenarios:            //
//                                                                            //
//                 - While waiting for fetch to become enabled                //
//                 - While blocked on a WFI (PULP_CLUSTER = 0)                //
//                 - While clock_en_i = 0 during a p.elw (PULP_CLUSTER = 1)   //
//                                                                            //
//                 Sleep is signaled via core_sleep_o when:                   //
//                                                                            //
//                 - During a p.elw (except in debug (i.e. pending debug      //
//                   request, debug mode, single stepping, trigger match)     //
//                 - During a WFI (except in debug)                           //
//                                                                            //
// Requirements:   If PULP_CLUSTER = 1 the environment must guarantee:        //
//                                                                            //
//                 - If core_sleep_o    == 1'b0, then pulp_clock_en_i == 1'b1 //
//                 - If pulp_clock_en_i == 1'b0, then irq_i == 'b0            //
//                 - If pulp_clock_en_i == 1'b0, then debug_req_i == 1'b0     //
//                 - If pulp_clock_en_i == 1'b0, then instr_rvalid_i == 1'b0  //
//                 - If pulp_clock_en_i == 1'b0, then instr_gnt_i == 1'b0     //
//                 - If pulp_clock_en_i == 1'b0, then data_rvalid_i == 1'b0   //
//                 - If pulp_clock_en_i == 1'b0, then data_gnt_i == 1'b1      //
//                                                                            //
////////////////////////////////////////////////////////////////////////////////

module cv32e40p_sleep_unit
#(
  parameter PULP_CLUSTER = 0
)(
  // Clock, reset interface
  input  logic        clk_ungated_i,            // Free running clock
  input  logic        rst_n,
  output logic        clk_gated_o,              // Gated clock
  input  logic        scan_cg_en_i,             // Enable all clock gates for testing

  // Core sleep
  output logic        core_sleep_o,

  // Fetch enable
  input  logic        fetch_enable_i,
  output logic        fetch_enable_o,

  // Core status
  input  logic        if_busy_i,
  input  logic        ctrl_busy_i,
  input  logic        lsu_busy_i,
  input  logic        apu_busy_i,

  // PULP Cluster interface
  input  logic        pulp_clock_en_i,          // PULP clock enable (only used if PULP_CLUSTER = 1)
  input  logic        p_elw_start_i,
  input  logic        p_elw_finish_i,
  input  logic        debug_p_elw_no_sleep_i,

  // WFI wake
  input  logic        wake_from_sleep_i
);

  import cv32e40p_pkg::*;

  logic              fetch_enable_q;            // Sticky version of fetch_enable_i
  logic              fetch_enable_d;
  logic              core_busy_q;               // Is core still busy (and requires a clock) with what needs to finish before entering sleep?
  logic              core_busy_d;
  logic              p_elw_busy_q;              // Busy with p.elw (transaction in progress)?
  logic              p_elw_busy_d;
  logic              clock_en;                  // Final clock enable

  //////////////////////////////////////////////////////////////////////////////
  // Sleep FSM
  //////////////////////////////////////////////////////////////////////////////

  // Make sticky version of fetch_enable_i
  assign fetch_enable_d = fetch_enable_i ? 1'b1 : fetch_enable_q;

  generate
  if (PULP_CLUSTER) begin : PULP_SLEEP

    // Busy unless in a p.elw and IF/APU are no longer busy
    assign core_busy_d = p_elw_busy_d ? (if_busy_i || apu_busy_i) : 1'b1;

     // Enable the clock only after the initial fetch enable while busy or instructed so by PULP Cluster's pulp_clock_en_i
    assign clock_en = fetch_enable_q && (pulp_clock_en_i || core_busy_q);

    // Sleep only in response to p.elw onec no longer busy (but not during various debug scenarios)
    assign core_sleep_o = p_elw_busy_d && !core_busy_q && !debug_p_elw_no_sleep_i;

    // p.elw is busy between load start and load finish (data_req_o / data_rvalid_i)
    assign p_elw_busy_d = p_elw_start_i ? 1'b1 : (p_elw_finish_i ? 1'b0 : p_elw_busy_q);

  end else begin : NO_PULP_SLEEP

    // Busy when any of the sub units is busy (typically wait for the instruction buffer to fill up)
    assign core_busy_d = if_busy_i || ctrl_busy_i || lsu_busy_i || apu_busy_i;

    // Enable the clock only after the initial fetch enable while busy or waking up to become busy
    assign clock_en = fetch_enable_q && (wake_from_sleep_i || core_busy_q);

    // Sleep only in response to WFI which leads to clock disable; debug_wfi_no_sleep_o in
    // cv32e40p_controller determines the scenarios for which WFI can(not) cause sleep.
    assign core_sleep_o = fetch_enable_q && !clock_en;

    // p.elw does not exist for PULP_CLUSTER = 0
    assign p_elw_busy_d = 1'b0;

  end
  endgenerate

  always_ff @(posedge clk_ungated_i, negedge rst_n)
  begin
    if (rst_n == 1'b0) begin
      core_busy_q    <= 1'b0;
      p_elw_busy_q   <= 1'b0;
      fetch_enable_q <= 1'b0;
    end else begin
      core_busy_q    <= core_busy_d;
      p_elw_busy_q   <= p_elw_busy_d;
      fetch_enable_q <= fetch_enable_d;
    end
  end

  // Fetch enable for Controller
  assign fetch_enable_o = fetch_enable_q;

  // Main clock gate of CV32E40P
  cv32e40p_clock_gate core_clock_gate_i
  (
    .clk_i        ( clk_ungated_i   ),
    .en_i         ( clock_en        ),
    .scan_cg_en_i ( scan_cg_en_i    ),
    .clk_o        ( clk_gated_o     )
  );

  //----------------------------------------------------------------------------
  // Assertions
  //----------------------------------------------------------------------------

`ifdef CV32E40P_ASSERT_ON

  // Clock gate is disabled during RESET state of the controller
  property p_clock_en_0;
     @(posedge clk_ungated_i) disable iff (!rst_n) ((id_stage_i.controller_i.ctrl_fsm_cs == cv32e40p_pkg::RESET) && (id_stage_i.controller_i.ctrl_fsm_ns == cv32e40p_pkg::RESET)) |-> (clock_en == 1'b0);
  endproperty

  a_clock_en_0 : assert property(p_clock_en_0);

  // Clock gate is enabled when exit from RESET state is required
  property p_clock_en_1;
     @(posedge clk_ungated_i) disable iff (!rst_n) ((id_stage_i.controller_i.ctrl_fsm_cs == cv32e40p_pkg::RESET) && (id_stage_i.controller_i.ctrl_fsm_ns != cv32e40p_pkg::RESET)) |-> (clock_en == 1'b1);
  endproperty

  a_clock_en_1 : assert property(p_clock_en_1);

  // Clock gate is not enabled before receiving fetch_enable_i pulse
  property p_clock_en_2;
     @(posedge clk_ungated_i) disable iff (!rst_n) (fetch_enable_q == 1'b0) |-> (clock_en == 1'b0);
  endproperty

  a_clock_en_2 : assert property(p_clock_en_2);

  generate
  if (PULP_CLUSTER) begin

    // Clock gate is only possibly disabled in RESET or when PULP_CLUSTER disables clock
    property p_clock_en_3;
       @(posedge clk_ungated_i) disable iff (!rst_n) (clock_en == 1'b0) -> ((id_stage_i.controller_i.ctrl_fsm_cs == cv32e40p_pkg::RESET) || (PULP_CLUSTER && !pulp_clock_en_i));
    endproperty

    a_clock_en_3 : assert property(p_clock_en_3);

    // Core can only sleep in response to p.elw
    property p_only_sleep_during_p_elw;
       @(posedge clk_ungated_i) disable iff (!rst_n) (core_sleep_o == 1'b1) |-> (p_elw_busy_d == 1'b1);
    endproperty

    a_only_sleep_during_p_elw : assert property(p_only_sleep_during_p_elw);


    // Environment fully controls clock_en during sleep
    property p_full_clock_en_control;
       @(posedge clk_ungated_i) disable iff (!rst_n) (core_sleep_o == 1'b1) |-> (pulp_clock_en_i == clock_en);
    endproperty

    a_full_clock_en_control : assert property(p_full_clock_en_control);

  end else begin

    // Clock gate is only possibly disabled in RESET or SLEEP
    property p_clock_en_4;
       @(posedge clk_ungated_i) disable iff (!rst_n) (clock_en == 1'b0) -> ((id_stage_i.controller_i.ctrl_fsm_cs == cv32e40p_pkg::RESET) || (id_stage_i.controller_i.ctrl_fsm_ns == cv32e40p_pkg::SLEEP));
    endproperty

    a_clock_en_4 : assert property(p_clock_en_4);

    // Clock gate is enabled when exit from SLEEP state is required
    property p_clock_en_5;
       @(posedge clk_ungated_i) disable iff (!rst_n)  ((id_stage_i.controller_i.ctrl_fsm_cs == cv32e40p_pkg::SLEEP) && (id_stage_i.controller_i.ctrl_fsm_ns != cv32e40p_pkg::SLEEP)) |-> (clock_en == 1'b1);
    endproperty

    a_clock_en_5 : assert property(p_clock_en_5);

    // Core sleep is only signaled in SLEEP state
    property p_core_sleep;
       @(posedge clk_ungated_i) disable iff (!rst_n) (core_sleep_o == 1'b1) -> ((id_stage_i.controller_i.ctrl_fsm_cs == cv32e40p_pkg::SLEEP));
    endproperty

    a_core_sleep : assert property(p_core_sleep);

    // Core can only become non-busy due to SLEEP entry
    property p_non_busy;
       @(posedge clk_ungated_i) disable iff (!rst_n) (core_busy_d == 1'b0) |-> (id_stage_i.controller_i.ctrl_fsm_cs == cv32e40p_pkg::WAIT_SLEEP) || (id_stage_i.controller_i.ctrl_fsm_cs == cv32e40p_pkg::SLEEP);
    endproperty

    a_non_busy : assert property(p_non_busy);

    // During (PULP_CLUSTER = 0) sleep it should be allowed to externally gate clk_i
    property p_gate_clk_i;
       @(posedge clk_ungated_i) disable iff (!rst_n) (core_sleep_o == 1'b1) |-> (core_busy_q == core_busy_d) && (p_elw_busy_q == p_elw_busy_d) && (fetch_enable_q == fetch_enable_d);
    endproperty

    a_gate_clk_i : assert property(p_gate_clk_i);

    // During sleep the internal clock is gated
    property p_gate_clock_during_sleep;
       @(posedge clk_ungated_i) disable iff (!rst_n) (core_sleep_o == 1'b1) |-> (clock_en == 1'b0);
    endproperty

    a_gate_clock_during_sleep : assert property(p_gate_clock_during_sleep);

    // Sleep mode can only be entered in response to a WFI instruction
    property p_only_sleep_for_wfi;
<<<<<<< HEAD
       @(posedge clk_ungated_i) disable iff (!rst_n) (core_sleep_o == 1'b1) |-> (id_stage_i.instr_rdata_i == { 12'b000100000101, 13'b0, OPCODE_SYSTEM });
=======
       @(posedge clk_i) disable iff (!rst_n) (core_sleep_o == 1'b1) |-> (id_stage_i.instr == { 12'b000100000101, 13'b0, OPCODE_SYSTEM });
>>>>>>> 5bc02849
    endproperty

    a_only_sleep_for_wfi : assert property(p_only_sleep_for_wfi);

    // In sleep mode the core will not be busy (e.g. no ongoing/outstanding instruction or data transactions)
    property p_not_busy_during_sleep;
       @(posedge clk_ungated_i) disable iff (!rst_n) (core_sleep_o == 1'b1) |-> ((core_busy_q == 1'b0) && (core_busy_d == 1'b0));
    endproperty

    a_not_busy_during_sleep : assert property(p_not_busy_during_sleep);

  end
  endgenerate

`endif

endmodule // cv32e40p_sleep_unit<|MERGE_RESOLUTION|>--- conflicted
+++ resolved
@@ -259,11 +259,7 @@
 
     // Sleep mode can only be entered in response to a WFI instruction
     property p_only_sleep_for_wfi;
-<<<<<<< HEAD
-       @(posedge clk_ungated_i) disable iff (!rst_n) (core_sleep_o == 1'b1) |-> (id_stage_i.instr_rdata_i == { 12'b000100000101, 13'b0, OPCODE_SYSTEM });
-=======
-       @(posedge clk_i) disable iff (!rst_n) (core_sleep_o == 1'b1) |-> (id_stage_i.instr == { 12'b000100000101, 13'b0, OPCODE_SYSTEM });
->>>>>>> 5bc02849
+       @(posedge clk_ungated_i) disable iff (!rst_n) (core_sleep_o == 1'b1) |-> (id_stage_i.instr == { 12'b000100000101, 13'b0, OPCODE_SYSTEM });
     endproperty
 
     a_only_sleep_for_wfi : assert property(p_only_sleep_for_wfi);
