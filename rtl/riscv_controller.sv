// Copyright 2018 ETH Zurich and University of Bologna.
// Copyright and related rights are licensed under the Solderpad Hardware
// License, Version 0.51 (the "License"); you may not use this file except in
// compliance with the License.  You may obtain a copy of the License at
// http://solderpad.org/licenses/SHL-0.51. Unless required by applicable law
// or agreed to in writing, software, hardware and materials distributed under
// this License is distributed on an "AS IS" BASIS, WITHOUT WARRANTIES OR
// CONDITIONS OF ANY KIND, either express or implied. See the License for the
// specific language governing permissions and limitations under the License.

////////////////////////////////////////////////////////////////////////////////
// Engineer:       Matthias Baer - baermatt@student.ethz.ch                   //
//                                                                            //
// Additional contributions by:                                               //
//                 Igor Loi - igor.loi@unibo.it                               //
//                 Andreas Traber - atraber@student.ethz.ch                   //
//                 Sven Stucki - svstucki@student.ethz.ch                     //
//                 Michael Gautschi - gautschi@iis.ee.ethz.ch                 //
//                 Davide Schiavone - pschiavo@iis.ee.ethz.ch                 //
//                 Robert Balas - balasr@iis.ee.ethz.ch                       //
//                                                                            //
// Design Name:    Main controller                                            //
// Project Name:   RI5CY                                                      //
// Language:       SystemVerilog                                              //
//                                                                            //
// Description:    Main CPU controller of the processor                       //
//                                                                            //
////////////////////////////////////////////////////////////////////////////////

import riscv_defines::*;

module riscv_controller
#(
  parameter FPU               = 0
)
(
  input  logic        clk,
  input  logic        rst_n,

  input  logic        fetch_enable_i,             // Start the decoding
  output logic        ctrl_busy_o,                // Core is busy processing instructions
  output logic        first_fetch_o,              // Core is at the FIRST FETCH stage
  output logic        is_decoding_o,              // Core is in decoding state
  input  logic        is_fetch_failed_i,

  // decoder related signals
  output logic        deassert_we_o,              // deassert write enable for next instruction

  input  logic        illegal_insn_i,             // decoder encountered an invalid instruction
  input  logic        ecall_insn_i,               // ecall encountered an mret instruction
  input  logic        mret_insn_i,                // decoder encountered an mret instruction
  input  logic        uret_insn_i,                // decoder encountered an uret instruction

  input  logic        dret_insn_i,                // decoder encountered an dret instruction

  input  logic        mret_dec_i,
  input  logic        uret_dec_i,
  input  logic        dret_dec_i,

  input  logic        pipe_flush_i,               // decoder wants to do a pipe flush
  input  logic        ebrk_insn_i,                // decoder encountered an ebreak instruction
  input  logic        fencei_insn_i,              // decoder encountered an fence.i instruction
  input  logic        csr_status_i,               // decoder encountered an csr status instruction
  input  logic        instr_multicycle_i,         // true when multiple cycles are decoded

  // from IF/ID pipeline
  input  logic        instr_valid_i,              // instruction coming from IF/ID pipeline is valid

  // from prefetcher
  output logic        instr_req_o,                // Start fetching instructions

  // to prefetcher
  output logic        pc_set_o,                   // jump to address set by pc_mux
  output logic [2:0]  pc_mux_o,                   // Selector in the Fetch stage to select the rigth PC (normal, jump ...)
  output logic [2:0]  exc_pc_mux_o,               // Selects target PC for exception
  output logic        trap_addr_mux_o,            // Selects trap address base

  // LSU
  input  logic        data_req_ex_i,              // data memory access is currently performed in EX stage
  input  logic        data_we_ex_i,
  input  logic        data_misaligned_i,
  input  logic        data_load_event_i,
  input  logic        data_err_i,
  output logic        data_err_ack_o,

  // from ALU
  input  logic        mult_multicycle_i,          // multiplier is taken multiple cycles and uses op c as storage

  // APU dependency checks
  input  logic        apu_en_i,
  input  logic        apu_read_dep_i,
  input  logic        apu_write_dep_i,

  output logic        apu_stall_o,

  // jump/branch signals
  input  logic        branch_taken_ex_i,          // branch taken signal from EX ALU
  input  logic [1:0]  jump_in_id_i,               // jump is being calculated in ALU
  input  logic [1:0]  jump_in_dec_i,              // jump is being calculated in ALU

  // Interrupt Controller Signals
  input  logic        irq_i,
  input  logic        irq_req_ctrl_i,
  input  logic        irq_sec_ctrl_i,
  input  logic [4:0]  irq_id_ctrl_i,
  input  logic        m_IE_i,                     // interrupt enable bit from CSR (M mode)
  input  logic        u_IE_i,                     // interrupt enable bit from CSR (U mode)
  input  PrivLvl_t    current_priv_lvl_i,

  output logic        irq_ack_o,
  output logic [4:0]  irq_id_o,

  output logic [5:0]  exc_cause_o,
  output logic        exc_ack_o,
  output logic        exc_kill_o,

  // Debug Signal
  output logic         debug_mode_o,
  output logic [2:0]   debug_cause_o,
  output logic         debug_csr_save_o,
  input  logic         debug_req_i,
  input  logic         debug_single_step_i,
  input  logic         debug_ebreakm_i,
  input  logic         debug_ebreaku_i,


  output logic        csr_save_if_o,
  output logic        csr_save_id_o,
  output logic        csr_save_ex_o,
  output logic [5:0]  csr_cause_o,
  output logic        csr_irq_sec_o,
  output logic        csr_restore_mret_id_o,
  output logic        csr_restore_uret_id_o,

  output logic        csr_restore_dret_id_o,

  output logic        csr_save_cause_o,


  // Regfile target
  input  logic        regfile_we_id_i,            // currently decoded we enable
  input  logic [5:0]  regfile_alu_waddr_id_i,     // currently decoded target address

  // Forwarding signals from regfile
  input  logic        regfile_we_ex_i,            // FW: write enable from  EX stage
  input  logic [5:0]  regfile_waddr_ex_i,         // FW: write address from EX stage
  input  logic        regfile_we_wb_i,            // FW: write enable from  WB stage
  input  logic        regfile_alu_we_fw_i,        // FW: ALU/MUL write enable from  EX stage

  // forwarding signals
  output logic [1:0]  operand_a_fw_mux_sel_o,     // regfile ra data selector form ID stage
  output logic [1:0]  operand_b_fw_mux_sel_o,     // regfile rb data selector form ID stage
  output logic [1:0]  operand_c_fw_mux_sel_o,     // regfile rc data selector form ID stage

  // forwarding detection signals
  input logic         reg_d_ex_is_reg_a_i,
  input logic         reg_d_ex_is_reg_b_i,
  input logic         reg_d_ex_is_reg_c_i,
  input logic         reg_d_wb_is_reg_a_i,
  input logic         reg_d_wb_is_reg_b_i,
  input logic         reg_d_wb_is_reg_c_i,
  input logic         reg_d_alu_is_reg_a_i,
  input logic         reg_d_alu_is_reg_b_i,
  input logic         reg_d_alu_is_reg_c_i,

  // stall signals
  output logic        halt_if_o,
  output logic        halt_id_o,

  output logic        misaligned_stall_o,
  output logic        jr_stall_o,
  output logic        load_stall_o,

  input  logic        id_ready_i,                 // ID stage is ready

  input  logic        ex_valid_i,                 // EX stage is done

  input  logic        wb_ready_i,                 // WB stage is ready

  // Performance Counters
  output logic        perf_jump_o,                // we are executing a jump instruction   (j, jr, jal, jalr)
  output logic        perf_jr_stall_o,            // stall due to jump-register-hazard
  output logic        perf_ld_stall_o,            // stall due to load-use-hazard
  output logic        perf_pipeline_stall_o       // stall due to elw extra cycles
);

  // FSM state encoding
  enum  logic [4:0] { RESET, BOOT_SET, SLEEP, WAIT_SLEEP, FIRST_FETCH,
                      DECODE,
                      IRQ_TAKEN_ID, IRQ_TAKEN_IF, IRQ_FLUSH, ELW_EXE,
                      FLUSH_EX, FLUSH_WB, XRET_JUMP,
                      DBG_TAKEN_ID, DBG_TAKEN_IF, DBG_FLUSH, DBG_WAIT_BRANCH } ctrl_fsm_cs, ctrl_fsm_ns;

  logic jump_done, jump_done_q, jump_in_dec, branch_in_id;
  logic boot_done, boot_done_q;
  logic irq_enable_int;
  logic data_err_q;

  logic debug_mode_q, debug_mode_n;
  logic ebrk_force_debug_mode;

`ifndef SYNTHESIS
  // synopsys translate_off
  // make sure we are called later so that we do not generate messages for
  // glitches
  always_ff @(negedge clk)
  begin
    // print warning in case of decoding errors
    if (is_decoding_o && illegal_insn_i) begin
      $display("%t: Illegal instruction (core %0d) at PC 0x%h:", $time, riscv_core.core_id_i,
               riscv_id_stage.pc_id_i);
    end
  end
  // synopsys translate_on
`endif


  ////////////////////////////////////////////////////////////////////////////////////////////
  //   ____ ___  ____  _____    ____ ___  _   _ _____ ____   ___  _     _     _____ ____    //
  //  / ___/ _ \|  _ \| ____|  / ___/ _ \| \ | |_   _|  _ \ / _ \| |   | |   | ____|  _ \   //
  // | |  | | | | |_) |  _|   | |  | | | |  \| | | | | |_) | | | | |   | |   |  _| | |_) |  //
  // | |__| |_| |  _ <| |___  | |__| |_| | |\  | | | |  _ <| |_| | |___| |___| |___|  _ <   //
  //  \____\___/|_| \_\_____|  \____\___/|_| \_| |_| |_| \_\\___/|_____|_____|_____|_| \_\  //
  //                                                                                        //
  ////////////////////////////////////////////////////////////////////////////////////////////

  always_comb
  begin
    // Default values
    instr_req_o            = 1'b1;

    exc_ack_o              = 1'b0;
    exc_kill_o             = 1'b0;
    data_err_ack_o         = 1'b0;

    csr_save_if_o          = 1'b0;
    csr_save_id_o          = 1'b0;
    csr_save_ex_o          = 1'b0;
    csr_restore_mret_id_o  = 1'b0;
    csr_restore_uret_id_o  = 1'b0;

    csr_restore_dret_id_o  = 1'b0;

    csr_save_cause_o       = 1'b0;

    exc_cause_o            = '0;
    exc_pc_mux_o           = EXC_PC_IRQ;
    trap_addr_mux_o        = TRAP_MACHINE;

    csr_cause_o            = '0;
    csr_irq_sec_o          = 1'b0;

    pc_mux_o               = PC_BOOT;
    pc_set_o               = 1'b0;
    jump_done              = jump_done_q;

    ctrl_fsm_ns            = ctrl_fsm_cs;

    ctrl_busy_o            = 1'b1;
    first_fetch_o          = 1'b0;

    halt_if_o              = 1'b0;
    halt_id_o              = 1'b0;
    irq_ack_o              = 1'b0;
    irq_id_o               = irq_id_ctrl_i;
    boot_done              = 1'b0;
    jump_in_dec            = jump_in_dec_i == BRANCH_JALR || jump_in_dec_i == BRANCH_JAL;
    branch_in_id           = jump_in_id_i == BRANCH_COND;
    irq_enable_int         =  ((u_IE_i | irq_sec_ctrl_i) & current_priv_lvl_i == PRIV_LVL_U) | (m_IE_i & current_priv_lvl_i == PRIV_LVL_M);

    ebrk_force_debug_mode  = (debug_ebreakm_i && current_priv_lvl_i == PRIV_LVL_M) ||
                             (debug_ebreaku_i && current_priv_lvl_i == PRIV_LVL_U);
    debug_csr_save_o       = 1'b0;
    debug_cause_o          = DBG_CAUSE_EBREAK;
    debug_mode_n           = debug_mode_q;

    // a trap towards the debug unit is generated when one of the
    // following conditions are true:
    // - ebreak instruction encountered
    // - single-stepping mode enabled
    // - illegal instruction exception and IIE bit is set
    // - IRQ and INTE bit is set and no exception is currently running
    // - Debuger requests halt

    perf_pipeline_stall_o  = 1'b0;

    unique case (ctrl_fsm_cs)
      // We were just reset, wait for fetch_enable
      RESET:
      begin
        is_decoding_o = 1'b0;
        instr_req_o   = 1'b0;
        if (fetch_enable_i == 1'b1)
        begin
          ctrl_fsm_ns = BOOT_SET;
        end
      end

      // copy boot address to instr fetch address
      BOOT_SET:
      begin
        is_decoding_o = 1'b0;
        instr_req_o   = 1'b1;
        pc_mux_o      = PC_BOOT;
        pc_set_o      = 1'b1;
        boot_done     = 1'b1;
        ctrl_fsm_ns   = FIRST_FETCH;
      end

      WAIT_SLEEP:
      begin
        is_decoding_o = 1'b0;
        ctrl_busy_o   = 1'b0;
        instr_req_o   = 1'b0;
        halt_if_o     = 1'b1;
        halt_id_o     = 1'b1;
        ctrl_fsm_ns   = SLEEP;
      end

      // instruction in if_stage is already valid
      SLEEP:
      begin
        // we begin execution when an
        // interrupt has arrived
        is_decoding_o = 1'b0;
        ctrl_busy_o   = 1'b0;
        instr_req_o   = 1'b0;
        halt_if_o     = 1'b1;
        halt_id_o     = 1'b1;


        // normal execution flow
        // in debug mode or single step mode we leave immediately (wfi=nop)
        if (irq_i || (debug_req_i || debug_mode_q || debug_single_step_i)) begin
          ctrl_fsm_ns  = FIRST_FETCH;
        end

      end

      FIRST_FETCH:
      begin
        is_decoding_o = 1'b0;
        first_fetch_o = 1'b1;
        // Stall because of IF miss
        if ((id_ready_i == 1'b1) )
        begin
          ctrl_fsm_ns = DECODE;
        end

        // handle interrupts
        if (irq_req_ctrl_i & irq_enable_int) begin
          // This assumes that the pipeline is always flushed before
          // going to sleep.
          ctrl_fsm_ns = IRQ_TAKEN_IF;
          halt_if_o   = 1'b1;
          halt_id_o   = 1'b1;
        end

        if (debug_req_i & (~debug_mode_q))
        begin
          ctrl_fsm_ns = DBG_TAKEN_IF;
          halt_if_o   = 1'b1;
          halt_id_o   = 1'b1;
        end

      end

      DECODE:
      begin

          if (branch_taken_ex_i)
          begin //taken branch
            // there is a branch in the EX stage that is taken

            is_decoding_o = 1'b0;

            pc_mux_o      = PC_BRANCH;
            pc_set_o      = 1'b1;

            // if we want to debug, flush the pipeline
            // the current_pc_if will take the value of the next instruction to
            // be executed (NPC)

          end  //taken branch

          else if (data_err_i)
          begin //data error
            // the current LW or SW have been blocked by the PMP

            is_decoding_o     = 1'b0;
            halt_if_o         = 1'b1;
            halt_id_o         = 1'b1;
            csr_save_ex_o     = 1'b1;
            csr_save_cause_o  = 1'b1;
            data_err_ack_o    = 1'b1;
            //no jump in this stage as we have to wait one cycle to go to Machine Mode

            csr_cause_o       = data_we_ex_i ? EXC_CAUSE_STORE_FAULT : EXC_CAUSE_LOAD_FAULT;
            ctrl_fsm_ns       = FLUSH_WB;

          end  //data error

          else if (is_fetch_failed_i)
          begin

            // the current instruction has been blocked by the PMP

            is_decoding_o     = 1'b0;
            halt_id_o         = 1'b1;
            halt_if_o         = 1'b1;
            csr_save_if_o     = 1'b1;
            csr_save_cause_o  = 1'b1;

            //no jump in this stage as we have to wait one cycle to go to Machine Mode

            csr_cause_o       = EXC_CAUSE_INSTR_FAULT;
            ctrl_fsm_ns       = FLUSH_WB;


          end
          // decode and execute instructions only if the current conditional
          // branch in the EX stage is either not taken, or there is no
          // conditional branch in the EX stage
          else if (instr_valid_i) //valid block or replay after interrupt speculation
          begin // now analyze the current instruction in the ID stage

            is_decoding_o = 1'b1;

            unique case(1'b1)

              //irq_req_ctrl_i comes from a FF in the interrupt controller
              //irq_enable_int: check again irq_enable_int because xIE could have changed
              //don't serve in debug mode
              irq_req_ctrl_i & irq_enable_int & (~debug_req_i) & (~debug_mode_q):
              begin
                //Serving the external interrupt
                halt_if_o     = 1'b1;
                halt_id_o     = 1'b1;
                ctrl_fsm_ns   = IRQ_FLUSH;

              end


              debug_req_i & (~debug_mode_q):
              begin
                //Serving the debug
                halt_if_o     = 1'b1;
                halt_id_o     = 1'b1;
                ctrl_fsm_ns   = DBG_FLUSH;
              end


              default:
              begin

                exc_kill_o    = irq_req_ctrl_i ? 1'b1 : 1'b0;

                if(illegal_insn_i) begin

                  halt_if_o         = 1'b1;
                  halt_id_o         = 1'b1;
                  csr_save_id_o     = 1'b1;
                  csr_save_cause_o  = 1'b1;
                  csr_cause_o       = EXC_CAUSE_ILLEGAL_INSN;
                  ctrl_fsm_ns       = FLUSH_EX;

                end else begin

                  //decoding block
                  unique case (1'b1)

                    jump_in_dec: begin
                    // handle unconditional jumps
                    // we can jump directly since we know the address already
                    // we don't need to worry about conditional branches here as they
                    // will be evaluated in the EX stage
                      pc_mux_o = PC_JUMP;
                      // if there is a jr stall, wait for it to be gone
                      if ((~jr_stall_o) && (~jump_done_q)) begin
                        pc_set_o    = 1'b1;
                        jump_done   = 1'b1;
                      end

                    end
                    ebrk_insn_i: begin
                      halt_if_o     = 1'b1;
                      halt_id_o     = 1'b1;

                      if (debug_mode_q)
                        // we got back to the park loop in the debug rom
                        ctrl_fsm_ns = DBG_FLUSH;

                      else if (ebrk_force_debug_mode)
                        // debug module commands us to enter debug mode anyway
                        ctrl_fsm_ns  = DBG_FLUSH;

                      else begin
                        // otherwise just a normal ebreak exception
                        csr_save_id_o     = 1'b1;
                        csr_save_cause_o  = 1'b1;

                        ctrl_fsm_ns = FLUSH_EX;
                        csr_cause_o = EXC_CAUSE_BREAKPOINT;
                      end

                    end
                    pipe_flush_i: begin
                      halt_if_o     = 1'b1;
                      halt_id_o     = 1'b1;
                      ctrl_fsm_ns   = FLUSH_EX;
                    end
                    ecall_insn_i: begin
                      halt_if_o     = 1'b1;
                      halt_id_o     = 1'b1;
                      csr_save_id_o     = 1'b1;
                      csr_save_cause_o  = 1'b1;
                      csr_cause_o   = current_priv_lvl_i == PRIV_LVL_U ? EXC_CAUSE_ECALL_UMODE : EXC_CAUSE_ECALL_MMODE;
                      ctrl_fsm_ns   = FLUSH_EX;
                    end
                    fencei_insn_i: begin
                      halt_if_o     = 1'b1;
                      halt_id_o     = 1'b1;
                      ctrl_fsm_ns   = FLUSH_EX;
                    end
                    mret_insn_i | uret_insn_i | dret_insn_i: begin
                      halt_if_o     = 1'b1;
                      halt_id_o     = 1'b1;
                      ctrl_fsm_ns   = FLUSH_EX;
                    end
                    csr_status_i: begin
                      halt_if_o     = 1'b1;
                      ctrl_fsm_ns   = id_ready_i ? FLUSH_EX : DECODE;
                    end
                    data_load_event_i: begin
                      ctrl_fsm_ns   = id_ready_i ? ELW_EXE : DECODE;
                      halt_if_o     = 1'b1;
                    end
                    default:;

                  endcase // unique case (1'b1)
                end

                if (debug_single_step_i & ~debug_mode_q) begin
                    // prevent any more instructions from executing
                    halt_if_o = 1'b1;

                    if (illegal_insn_i) begin
                        ctrl_fsm_ns = DBG_FLUSH;
                    end else if (id_ready_i) begin
                    // make sure the current instruction has been executed
                        unique case(1'b1)
                        branch_in_id:
                            ctrl_fsm_ns = DBG_WAIT_BRANCH;
                        default:
                            ctrl_fsm_ns = DBG_FLUSH;
                        endcase // unique case (1'b1)
                    end

                end


              end //decoding block
            endcase
          end  //valid block
          else begin
            is_decoding_o         = 1'b0;
            perf_pipeline_stall_o = data_load_event_i;
          end
      end


      // flush the pipeline, insert NOP into EX stage
      FLUSH_EX:
      begin
        is_decoding_o = 1'b0;

        halt_if_o = 1'b1;
        halt_id_o = 1'b1;

        if (data_err_i)
        begin //data error
            // the current LW or SW have been blocked by the PMP
            csr_save_ex_o     = 1'b1;
            csr_save_cause_o  = 1'b1;
            data_err_ack_o    = 1'b1;
            //no jump in this stage as we have to wait one cycle to go to Machine Mode
            csr_cause_o       = data_we_ex_i ? EXC_CAUSE_STORE_FAULT : EXC_CAUSE_LOAD_FAULT;
            ctrl_fsm_ns       = FLUSH_WB;

        end  //data erro
        else if (ex_valid_i)
          //check done to prevent data harzard in the CSR registers
          ctrl_fsm_ns = FLUSH_WB;
      end


      IRQ_FLUSH:
      begin
        is_decoding_o = 1'b0;

        halt_if_o   = 1'b1;
        halt_id_o   = 1'b1;

        perf_pipeline_stall_o = data_load_event_i;

        if (data_err_i)
        begin //data error
            // the current LW or SW have been blocked by the PMP
            csr_save_ex_o     = 1'b1;
            csr_save_cause_o  = 1'b1;
            data_err_ack_o    = 1'b1;
            //no jump in this stage as we have to wait one cycle to go to Machine Mode
            csr_cause_o       = data_we_ex_i ? EXC_CAUSE_STORE_FAULT : EXC_CAUSE_LOAD_FAULT;
            ctrl_fsm_ns       = FLUSH_WB;

        end  //data error
        else begin
          if(irq_i & irq_enable_int) begin
            ctrl_fsm_ns = IRQ_TAKEN_ID;
          end else begin
            // we can go back to decode in case the IRQ is not taken (no ELW REPLAY)
            exc_kill_o   = 1'b1;
            ctrl_fsm_ns  = DECODE;
          end
        end
      end


      ELW_EXE:
      begin
        is_decoding_o = 1'b0;

        halt_if_o   = 1'b1;
        halt_id_o   = 1'b1;


        //if we are here, a elw is executing now in the EX stage
        //or if an interrupt has been received
        //the ID stage contains the PC_ID of the elw, therefore halt_id is set to invalid the instruction
        //If an interrupt occurs, we replay the ELW
        //No needs to check irq_int_req_i since in the EX stage there is only the elw, no CSR pendings
        if(id_ready_i)
          ctrl_fsm_ns = (debug_req_i & ~debug_mode_q) ? DBG_FLUSH : IRQ_FLUSH;
          // if from the ELW EXE we go to IRQ_FLUSH, it is assumed that if there was an IRQ req together with the grant and IE was valid, then
          // there must be no hazard due to xIE
        else
          ctrl_fsm_ns = ELW_EXE;

        perf_pipeline_stall_o = data_load_event_i;
      end

      IRQ_TAKEN_ID:
      begin
        is_decoding_o = 1'b0;

        pc_set_o          = 1'b1;
        pc_mux_o          = PC_EXCEPTION;
        exc_pc_mux_o      = EXC_PC_IRQ;
        exc_cause_o       = {1'b0,irq_id_ctrl_i};

        csr_irq_sec_o     = irq_sec_ctrl_i;
        csr_save_cause_o  = 1'b1;
        csr_cause_o       = {1'b1,irq_id_ctrl_i};

        csr_save_id_o     = 1'b1;

        if(irq_sec_ctrl_i)
          trap_addr_mux_o  = TRAP_MACHINE;
        else
          trap_addr_mux_o  = current_priv_lvl_i == PRIV_LVL_U ? TRAP_USER : TRAP_MACHINE;

        irq_ack_o         = 1'b1;
        exc_ack_o         = 1'b1;
        ctrl_fsm_ns       = DECODE;
      end


      IRQ_TAKEN_IF:
      begin
        is_decoding_o = 1'b0;

        pc_set_o          = 1'b1;
        pc_mux_o          = PC_EXCEPTION;
        exc_pc_mux_o      = EXC_PC_IRQ;
        exc_cause_o       = {1'b0,irq_id_ctrl_i};

        csr_irq_sec_o     = irq_sec_ctrl_i;
        csr_save_cause_o  = 1'b1;
        csr_cause_o       = {1'b1,irq_id_ctrl_i};

        csr_save_if_o     = 1'b1;

        if(irq_sec_ctrl_i)
          trap_addr_mux_o  = TRAP_MACHINE;
        else
          trap_addr_mux_o  = current_priv_lvl_i == PRIV_LVL_U ? TRAP_USER : TRAP_MACHINE;

        irq_ack_o         = 1'b1;
        exc_ack_o         = 1'b1;
        ctrl_fsm_ns       = DECODE;
      end


      // flush the pipeline, insert NOP into EX and WB stage
      FLUSH_WB:
      begin
        is_decoding_o = 1'b0;

        halt_if_o = 1'b1;
        halt_id_o = 1'b1;

        ctrl_fsm_ns = DECODE;

        if(data_err_q) begin
            //data_error
            pc_mux_o              = PC_EXCEPTION;
            pc_set_o              = 1'b1;
            trap_addr_mux_o       = TRAP_MACHINE;
            //little hack during testing
            exc_pc_mux_o          = EXC_PC_EXCEPTION;
            exc_cause_o           = data_we_ex_i ? EXC_CAUSE_LOAD_FAULT : EXC_CAUSE_STORE_FAULT;

        end
        else if (is_fetch_failed_i) begin
            //data_error
            pc_mux_o              = PC_EXCEPTION;
            pc_set_o              = 1'b1;
            trap_addr_mux_o       = TRAP_MACHINE;
            exc_pc_mux_o          = EXC_PC_EXCEPTION;
            exc_cause_o           = EXC_CAUSE_INSTR_FAULT;

        end
        else begin
          unique case(1'b1)
            ebrk_insn_i: begin
                //ebreak
                pc_mux_o              = PC_EXCEPTION;
                pc_set_o              = 1'b1;
                trap_addr_mux_o       = TRAP_MACHINE;
                exc_pc_mux_o          = EXC_PC_EXCEPTION;

            end
            ecall_insn_i: begin
                //ecall
                pc_mux_o              = PC_EXCEPTION;
                pc_set_o              = 1'b1;
                trap_addr_mux_o       = TRAP_MACHINE;
                exc_pc_mux_o          = EXC_PC_EXCEPTION;
                // TODO: why is this here, signal only needed for async exceptions
                exc_cause_o           = EXC_CAUSE_ECALL_MMODE;

            end
            illegal_insn_i: begin
                //exceptions
                pc_mux_o              = PC_EXCEPTION;
                pc_set_o              = 1'b1;
                trap_addr_mux_o       = TRAP_MACHINE;
                exc_pc_mux_o          = EXC_PC_EXCEPTION;

            end
            mret_insn_i: begin
               csr_restore_mret_id_o =  1'b1;
               ctrl_fsm_ns           = XRET_JUMP;
            end
            uret_insn_i: begin
               csr_restore_uret_id_o =  1'b1;
               ctrl_fsm_ns           = XRET_JUMP;
            end
            dret_insn_i: begin
                csr_restore_dret_id_o = 1'b1;
                ctrl_fsm_ns           = XRET_JUMP;
            end

            csr_status_i: begin

            end
            pipe_flush_i: begin
                ctrl_fsm_ns = WAIT_SLEEP;
            end
            fencei_insn_i: begin
                // we just jump to instruction after the fence.i since that
                // forces the instruction cache to refetch
                pc_mux_o              = PC_FENCEI;
                pc_set_o              = 1'b1;
            end
            default:;
          endcase

        end

<<<<<<< HEAD
        if (debug_single_step_i & ~debug_mode_q) begin
          // this is the path for instructions to the debug mode that need
          // FLUSH_WB e.g. illegal_insn_i. The already fetched instruction will
          // be the address we set the dpc to, therefore we got to DBG_TAKEN_IF.
          ctrl_fsm_ns = DBG_TAKEN_IF;
        end else if(~pipe_flush_i) begin
          // regular instruction
          ctrl_fsm_ns = DECODE;
        end else begin //pipe_flush_i
          // we have a wfi, after the flush we got to sleep
          ctrl_fsm_ns = WAIT_SLEEP;
        end
=======
      end

      XRET_JUMP:
      begin
        is_decoding_o = 1'b0;
        ctrl_fsm_ns   = DECODE;
        unique case(1'b1)
          mret_dec_i: begin
              //mret
              pc_mux_o              = PC_MRET;
              pc_set_o              = 1'b1;
>>>>>>> 4212dc7b

          end
          uret_dec_i: begin
              //uret
              pc_mux_o              = PC_URET;
              pc_set_o              = 1'b1;

          end
          dret_dec_i: begin
              //dret
              //TODO: is illegal when not in debug mode
              pc_mux_o              = PC_DRET;
              pc_set_o              = 1'b1;
              debug_mode_n          = 1'b0;

          end
          default:;
        endcase
      end

      // a branch was in ID when a trying to go to debug rom wait until we can
      // determine branch target address (for saving into dpc) before proceeding
      DBG_WAIT_BRANCH:
      begin
        is_decoding_o = 1'b0;
        halt_if_o = 1'b1;

        if (branch_taken_ex_i) begin
          // there is a branch in the EX stage that is taken
          pc_mux_o = PC_BRANCH;
          pc_set_o = 1'b1;
        end

        ctrl_fsm_ns = DBG_FLUSH;
      end

      // We enter this state when we encounter
      // 1. ebreak during debug mode
      // 2. ebreak with forced entry into debug mode (ebreakm or ebreaku set).
      // 3. halt request during decode
      // Regular ebreak's go through FLUSH_EX and FLUSH_WB.
      // For 1. we don't update dcsr and dpc while for 2. and 3. we do
      // (debug-spec p.39). Critically dpc is set to the address of ebreak and
      // not to the next instruction's (which is why we save the pc in id).
      DBG_TAKEN_ID:
      begin
        is_decoding_o     = 1'b0;
        pc_set_o          = 1'b1;
        pc_mux_o          = PC_EXCEPTION;
        exc_pc_mux_o      = EXC_PC_DBD;
        if ((debug_req_i && (~debug_mode_q)) ||
            (ebrk_insn_i && ebrk_force_debug_mode && (~debug_mode_q))) begin
            csr_save_cause_o = 1'b1;
            csr_save_id_o    = 1'b1;
            debug_csr_save_o = 1'b1;
            if (debug_req_i)
                debug_cause_o = DBG_CAUSE_HALTREQ;
            if (ebrk_insn_i)
                debug_cause_o = DBG_CAUSE_EBREAK;
        end
        ctrl_fsm_ns  = DECODE;
        debug_mode_n = 1'b1;
      end

      DBG_TAKEN_IF:
      begin
        is_decoding_o     = 1'b0;
        pc_set_o          = 1'b1;
        pc_mux_o          = PC_EXCEPTION;
        exc_pc_mux_o      = EXC_PC_DBD;
        csr_save_cause_o  = 1'b1;
        debug_csr_save_o  = 1'b1;
        if (debug_single_step_i)
            debug_cause_o = DBG_CAUSE_STEP;
        if (debug_req_i)
            debug_cause_o = DBG_CAUSE_HALTREQ;
        if (ebrk_insn_i)
            debug_cause_o = DBG_CAUSE_EBREAK;
        csr_save_if_o   = 1'b1;
        ctrl_fsm_ns     = DECODE;
        debug_mode_n    = 1'b1;
      end

      DBG_FLUSH:
      begin
        is_decoding_o = 1'b0;

        halt_if_o   = 1'b1;
        halt_id_o   = 1'b1;

        perf_pipeline_stall_o = data_load_event_i;

        if (data_err_i)
        begin //data error
            // the current LW or SW have been blocked by the PMP
            csr_save_ex_o     = 1'b1;
            csr_save_cause_o  = 1'b1;
            data_err_ack_o    = 1'b1;
            //no jump in this stage as we have to wait one cycle to go to Machine Mode
            csr_cause_o       = data_we_ex_i ? EXC_CAUSE_STORE_FAULT : EXC_CAUSE_LOAD_FAULT;
            ctrl_fsm_ns       = FLUSH_WB;

        end  //data error
        else begin
          if(illegal_insn_i) begin
              //check done to prevent data harzard in the CSR registers
              if (ex_valid_i)
                  ctrl_fsm_ns = FLUSH_WB;

          end else if(debug_mode_q) begin //ebreak in debug rom
            ctrl_fsm_ns = DBG_TAKEN_ID;
          end else if(data_load_event_i) begin
            ctrl_fsm_ns = DBG_TAKEN_ID;
          end else if (debug_single_step_i)begin
            // save the next instruction when single stepping
            ctrl_fsm_ns  = DBG_TAKEN_IF;
          end else begin
            ctrl_fsm_ns  = DBG_TAKEN_ID;
          end
        end
      end
      // Debug end

      default: begin
        is_decoding_o = 1'b0;
        instr_req_o = 1'b0;
        ctrl_fsm_ns = RESET;
      end
    endcase
  end

  /////////////////////////////////////////////////////////////
  //  ____  _        _ _    ____            _             _  //
  // / ___|| |_ __ _| | |  / ___|___  _ __ | |_ _ __ ___ | | //
  // \___ \| __/ _` | | | | |   / _ \| '_ \| __| '__/ _ \| | //
  //  ___) | || (_| | | | | |__| (_) | | | | |_| | | (_) | | //
  // |____/ \__\__,_|_|_|  \____\___/|_| |_|\__|_|  \___/|_| //
  //                                                         //
  /////////////////////////////////////////////////////////////
  always_comb
  begin
    load_stall_o   = 1'b0;
    jr_stall_o     = 1'b0;
    deassert_we_o  = 1'b0;

    // deassert WE when the core is not decoding instructions
    if (~is_decoding_o)
      deassert_we_o = 1'b1;

    // deassert WE in case of illegal instruction
    if (illegal_insn_i)
      deassert_we_o = 1'b1;

    // Stall because of load operation
    if (
          ( (data_req_ex_i == 1'b1) && (regfile_we_ex_i == 1'b1) ||
           (wb_ready_i == 1'b0) && (regfile_we_wb_i == 1'b1)
          ) &&
          ( (reg_d_ex_is_reg_a_i == 1'b1) || (reg_d_ex_is_reg_b_i == 1'b1) || (reg_d_ex_is_reg_c_i == 1'b1) ||
            (is_decoding_o && regfile_we_id_i && (regfile_waddr_ex_i == regfile_alu_waddr_id_i)) )
       )
    begin
      deassert_we_o   = 1'b1;
      load_stall_o    = 1'b1;
    end

    // Stall because of jr path
    // - always stall if a result is to be forwarded to the PC
    // we don't care about in which state the ctrl_fsm is as we deassert_we
    // anyway when we are not in DECODE
    if ((jump_in_dec_i == BRANCH_JALR) &&
        (((regfile_we_wb_i == 1'b1) && (reg_d_wb_is_reg_a_i == 1'b1)) ||
         ((regfile_we_ex_i == 1'b1) && (reg_d_ex_is_reg_a_i == 1'b1)) ||
         ((regfile_alu_we_fw_i == 1'b1) && (reg_d_alu_is_reg_a_i == 1'b1))) )
    begin
      jr_stall_o      = 1'b1;
      deassert_we_o   = 1'b1;
    end
  end


  // stall because of misaligned data access
  assign misaligned_stall_o = data_misaligned_i;

  // APU dependency stalls (data hazards)
  assign apu_stall_o = apu_read_dep_i | (apu_write_dep_i & ~apu_en_i);

  // Forwarding control unit
  always_comb
  begin
    // default assignements
    operand_a_fw_mux_sel_o = SEL_REGFILE;
    operand_b_fw_mux_sel_o = SEL_REGFILE;
    operand_c_fw_mux_sel_o = SEL_REGFILE;

    // Forwarding WB -> ID
    if (regfile_we_wb_i == 1'b1)
    begin
      if (reg_d_wb_is_reg_a_i == 1'b1)
        operand_a_fw_mux_sel_o = SEL_FW_WB;
      if (reg_d_wb_is_reg_b_i == 1'b1)
        operand_b_fw_mux_sel_o = SEL_FW_WB;
      if (reg_d_wb_is_reg_c_i == 1'b1)
        operand_c_fw_mux_sel_o = SEL_FW_WB;
    end

    // Forwarding EX -> ID
    if (regfile_alu_we_fw_i == 1'b1)
    begin
     if (reg_d_alu_is_reg_a_i == 1'b1)
       operand_a_fw_mux_sel_o = SEL_FW_EX;
     if (reg_d_alu_is_reg_b_i == 1'b1)
       operand_b_fw_mux_sel_o = SEL_FW_EX;
     if (reg_d_alu_is_reg_c_i == 1'b1)
       operand_c_fw_mux_sel_o = SEL_FW_EX;
    end

    // for misaligned memory accesses
    if (data_misaligned_i)
    begin
      operand_a_fw_mux_sel_o  = SEL_FW_EX;
      operand_b_fw_mux_sel_o  = SEL_REGFILE;
    end else if (mult_multicycle_i) begin
      operand_c_fw_mux_sel_o  = SEL_FW_EX;
    end
  end

  // update registers
  always_ff @(posedge clk , negedge rst_n)
  begin : UPDATE_REGS
    if ( rst_n == 1'b0 )
    begin
      ctrl_fsm_cs    <= RESET;
      jump_done_q    <= 1'b0;
      boot_done_q    <= 1'b0;
      data_err_q     <= 1'b0;

      debug_mode_q   <= 1'b0;
    end
    else
    begin
      ctrl_fsm_cs    <= ctrl_fsm_ns;
      boot_done_q    <= boot_done | (~boot_done & boot_done_q);
      // clear when id is valid (no instruction incoming)
      jump_done_q    <= jump_done & (~id_ready_i);

      data_err_q     <= data_err_i;

      debug_mode_q   <=  debug_mode_n;

    end
  end

  // Performance Counters
  assign perf_jump_o      = (jump_in_id_i == BRANCH_JAL || jump_in_id_i == BRANCH_JALR);
  assign perf_jr_stall_o  = jr_stall_o;
  assign perf_ld_stall_o  = load_stall_o;

  // debug mode
  assign debug_mode_o = debug_mode_q;


  //----------------------------------------------------------------------------
  // Assertions
  //----------------------------------------------------------------------------
  // make sure that taken branches do not happen back-to-back, as this is not
  // possible without branch prediction in the IF stage
  `ifndef VERILATOR
  assert property (
    @(posedge clk) (branch_taken_ex_i) |=> (~branch_taken_ex_i) ) else $warning("Two branches back-to-back are taken");
  assert property (
    @(posedge clk) (~('0 & irq_req_ctrl_i)) ) else $warning("Both dbg_req_i and irq_req_ctrl_i are active");
  `endif
endmodule // controller<|MERGE_RESOLUTION|>--- conflicted
+++ resolved
@@ -788,20 +788,12 @@
 
         end
 
-<<<<<<< HEAD
         if (debug_single_step_i & ~debug_mode_q) begin
           // this is the path for instructions to the debug mode that need
           // FLUSH_WB e.g. illegal_insn_i. The already fetched instruction will
           // be the address we set the dpc to, therefore we got to DBG_TAKEN_IF.
           ctrl_fsm_ns = DBG_TAKEN_IF;
-        end else if(~pipe_flush_i) begin
-          // regular instruction
-          ctrl_fsm_ns = DECODE;
-        end else begin //pipe_flush_i
-          // we have a wfi, after the flush we got to sleep
-          ctrl_fsm_ns = WAIT_SLEEP;
-        end
-=======
+        end
       end
 
       XRET_JUMP:
@@ -813,7 +805,6 @@
               //mret
               pc_mux_o              = PC_MRET;
               pc_set_o              = 1'b1;
->>>>>>> 4212dc7b
 
           end
           uret_dec_i: begin
