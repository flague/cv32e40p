--- conflicted
+++ resolved
@@ -101,13 +101,8 @@
     output logic        perf_imiss_o           // Instruction Fetch Miss
 );
 
-<<<<<<< HEAD
   import cv32e40p_pkg::*;
 
-  localparam IGNORE_CAUSE_MSB = 0;             // Ignore the MSB of the exception code (effectively mapping the top 32 and bottom 32 IRQs on top of each other)
-
-=======
->>>>>>> 63b5a87d
   // offset FSM
   enum logic[0:0] {WAIT, IDLE } offset_fsm_cs, offset_fsm_ns;
 
