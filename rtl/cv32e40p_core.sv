--- conflicted
+++ resolved
@@ -1140,11 +1140,7 @@
   // Assumptions
   //----------------------------------------------------------------------------
 
-<<<<<<< HEAD
   // Assume that IRQ indices which are reserved by the RISC-V privileged spec
-=======
-  // Assume that IRQ indices which are reserved by the RISC-V privileged spec 
->>>>>>> 1607d8b6
   // or are meant for User or Hypervisor mode are not used (i.e. tied to 0)
   property p_no_reserved_irq;
      @(posedge clk_i) disable iff (!rst_ni) (1'b1) |-> ((irq_i & ~IRQ_MASK) == 'b0);
