// Copyright 2018 ETH Zurich and University of Bologna.
// Copyright and related rights are licensed under the Solderpad Hardware
// License, Version 0.51 (the "License"); you may not use this file except in
// compliance with the License.  You may obtain a copy of the License at
// http://solderpad.org/licenses/SHL-0.51. Unless required by applicable law
// or agreed to in writing, software, hardware and materials distributed under
// this License is distributed on an "AS IS" BASIS, WITHOUT WARRANTIES OR
// CONDITIONS OF ANY KIND, either express or implied. See the License for the
// specific language governing permissions and limitations under the License.

////////////////////////////////////////////////////////////////////////////////
// Engineer:       Matthias Baer - baermatt@student.ethz.ch                   //
//                                                                            //
// Additional contributions by:                                               //
//                 Igor Loi - igor.loi@unibo.it                               //
//                 Andreas Traber - atraber@student.ethz.ch                   //
//                 Sven Stucki - svstucki@student.ethz.ch                     //
//                 Michael Gautschi - gautschi@iis.ee.ethz.ch                 //
//                 Davide Schiavone - pschiavo@iis.ee.ethz.ch                 //
//                                                                            //
// Design Name:    Top level module                                           //
// Project Name:   RI5CY                                                      //
// Language:       SystemVerilog                                              //
//                                                                            //
// Description:    Top level module of the RISC-V core.                       //
//                 added APU, FPU parameter to include the APU_dispatcher     //
//                 and the FPU                                                //
//                                                                            //
////////////////////////////////////////////////////////////////////////////////

import cv32e40p_apu_core_package::*;

`include "cv32e40p_config.sv"

import cv32e40p_defines::*;

module cv32e40p_core
#(
  parameter PULP_HWLP           =  0,                   // Hardware Loop (not supported yet; will be supported)
  parameter PULP_CLUSTER        =  0,
  parameter FPU                 =  0,                   // Floating Point Unit (interfaced via APU interface)
  parameter PULP_ZFINX          =  0,                   // Float-in-General Purpose registers
  parameter NUM_MHPMCOUNTERS    =  1
)
(
  // Clock and Reset
  input  logic        clk_i,
  input  logic        rst_ni,

  input  logic        pulp_clock_en_i,                  // PULP clock enable (only used if PULP_CLUSTER = 1)
  input  logic        scan_cg_en_i,                     // Enable all clock gates for testing

  // Core ID, Cluster ID, debug mode halt address and boot address are considered more or less static
  input  logic [31:0] boot_addr_i,
  input  logic [31:0] dm_halt_addr_i,
  input  logic [31:0] hart_id_i,

  // Instruction memory interface
  output logic        instr_req_o,
  input  logic        instr_gnt_i,
  input  logic        instr_rvalid_i,
  output logic [31:0] instr_addr_o,
  input  logic [31:0] instr_rdata_i,

  // Data memory interface
  output logic        data_req_o,
  input  logic        data_gnt_i,
  input  logic        data_rvalid_i,
  output logic        data_we_o,
  output logic [3:0]  data_be_o,
  output logic [31:0] data_addr_o,
  output logic [31:0] data_wdata_o,
  input  logic [31:0] data_rdata_i,

  // apu-interconnect
  // handshake signals
  output logic                           apu_master_req_o,
  output logic                           apu_master_ready_o,
  input logic                            apu_master_gnt_i,
  // request channel
  output logic [APU_NARGS_CPU-1:0][31:0] apu_master_operands_o,
  output logic [APU_WOP_CPU-1:0]         apu_master_op_o,
  output logic [WAPUTYPE-1:0]            apu_master_type_o,
  output logic [APU_NDSFLAGS_CPU-1:0]    apu_master_flags_o,
  // response channel
  input logic                            apu_master_valid_i,
  input logic [31:0]                     apu_master_result_i,
  input logic [APU_NUSFLAGS_CPU-1:0]     apu_master_flags_i,

  // Interrupt inputs
  input  logic [63:0] irq_i,                    // CLINT interrupts + CLINT extension interrupts
  output logic        irq_ack_o,
  output logic [5:0]  irq_id_o,

  // Debug Interface
  input  logic        debug_req_i,


  // CPU Control Signals
  input  logic        fetch_enable_i,
  output logic        core_sleep_o
);

  // Unused parameters and signals (left in code for future design extensions)
  localparam INSTR_RDATA_WIDTH   = 32;
  localparam PULP_SECURE         =  0;
  localparam N_PMP_ENTRIES       = 16;
  localparam USE_PMP             =  0;          // if PULP_SECURE is 1, you can still not use the PMP
  localparam A_EXTENSION         =  0;
  localparam FP_DIVSQRT          =  FPU;
  localparam SHARED_FP           =  0;
  localparam SHARED_DSP_MULT     =  0;
  localparam SHARED_INT_MULT     =  0;
  localparam SHARED_INT_DIV      =  0;
  localparam SHARED_FP_DIVSQRT   =  0;
  localparam DEBUG_TRIGGER_EN    =  1;

  // PULP bus interface behavior
  // If enabled will allow non-stable address phase signals during waited instructions requests and
  // will re-introduce combinatorial paths from instr_rvalid_i to instr_req_o and from from data_rvalid_i
  // to data_req_o
  localparam PULP_OBI            = 0;

  // Unused signals related to above unused parameters
  // Left in code (with their original _i, _o postfixes) for future design extensions;
  // these used to be former inputs/outputs of RI5CY

  logic [5:0]                     data_atop_o;  // atomic operation, only active if parameter `A_EXTENSION != 0`
  logic                           irq_sec_i;
  logic                           sec_lvl_o;

  localparam N_HWLP      = 2;
  localparam N_HWLP_BITS = $clog2(N_HWLP);
  localparam APU         = ((SHARED_DSP_MULT==1) | (SHARED_INT_DIV==1) | (FPU==1)) ? 1 : 0;


  // IF/ID signals
  logic              is_hwlp_id;
  logic [N_HWLP-1:0] hwlp_dec_cnt_id;
  logic              instr_valid_id;
  logic [31:0]       instr_rdata_id;    // Instruction sampled inside IF stage
  logic              is_compressed_id;
  logic              is_fetch_failed_id;
  logic [31:0]       branch_target;             // Program counter in ID stage

  logic              clear_instr_valid;
  logic              pc_set;
<<<<<<< HEAD
  logic [3:0]        pc_mux_id;         // Mux selector for next PC
  logic [2:0]        exc_pc_mux_id;     // Mux selector for exception PC
=======
  logic [2:0]        pc_mux_id;     // Mux selector for next PC
  logic [2:0]        exc_pc_mux_id; // Mux selector for exception PC
>>>>>>> 8a3345cd
  logic [5:0]        m_exc_vec_pc_mux_id; // Mux selector for vectored IRQ PC
  logic [5:0]        u_exc_vec_pc_mux_id; // Mux selector for vectored IRQ PC
  logic [5:0]        exc_cause;
  logic [1:0]        trap_addr_mux;

  logic [31:0]       pc_if;             // Program counter in IF stage
  logic [31:0]       pc_id;             // Program counter in ID stage

  // ID performance counter signals
  logic        is_decoding;

  logic        useincr_addr_ex;   // Active when post increment
  logic        data_misaligned;

  logic        mult_multicycle;

  // Jump and branch target and decision (EX->IF)
  logic [31:0] jump_target_id, jump_target_ex;
  logic        branch_in_ex;
  logic        branch_decision;

  logic        ctrl_busy;
  logic        if_busy;
  logic        lsu_busy;
  logic        apu_busy;

  logic [31:0] pc_ex; // PC of last executed branch or p.elw

  // ALU Control
  logic        alu_en_ex;
  logic [ALU_OP_WIDTH-1:0] alu_operator_ex;
  logic [31:0] alu_operand_a_ex;
  logic [31:0] alu_operand_b_ex;
  logic [31:0] alu_operand_c_ex;
  logic [ 4:0] bmask_a_ex;
  logic [ 4:0] bmask_b_ex;
  logic [ 1:0] imm_vec_ext_ex;
  logic [ 1:0] alu_vec_mode_ex;
  logic        alu_is_clpx_ex, alu_is_subrot_ex;
  logic [ 1:0] alu_clpx_shift_ex;

  // Multiplier Control
  logic [ 2:0] mult_operator_ex;
  logic [31:0] mult_operand_a_ex;
  logic [31:0] mult_operand_b_ex;
  logic [31:0] mult_operand_c_ex;
  logic        mult_en_ex;
  logic        mult_sel_subword_ex;
  logic [ 1:0] mult_signed_mode_ex;
  logic [ 4:0] mult_imm_ex;
  logic [31:0] mult_dot_op_a_ex;
  logic [31:0] mult_dot_op_b_ex;
  logic [31:0] mult_dot_op_c_ex;
  logic [ 1:0] mult_dot_signed_ex;
  logic        mult_is_clpx_ex;
  logic [ 1:0] mult_clpx_shift_ex;
  logic        mult_clpx_img_ex;

  // FPU
  logic [C_PC-1:0]            fprec_csr;
  logic [C_RM-1:0]            frm_csr;
  logic [C_FFLAG-1:0]         fflags;
  logic [C_FFLAG-1:0]         fflags_csr;
  logic                       fflags_we;

  // APU
  logic                        apu_en_ex;
  logic [WAPUTYPE-1:0]         apu_type_ex;
  logic [APU_NDSFLAGS_CPU-1:0] apu_flags_ex;
  logic [APU_WOP_CPU-1:0]      apu_op_ex;
  logic [1:0]                  apu_lat_ex;
  logic [APU_NARGS_CPU-1:0][31:0]                 apu_operands_ex;
  logic [5:0]                  apu_waddr_ex;

  logic [2:0][5:0]             apu_read_regs;
  logic [2:0]                  apu_read_regs_valid;
  logic                        apu_read_dep;
  logic [1:0][5:0]             apu_write_regs;
  logic [1:0]                  apu_write_regs_valid;
  logic                        apu_write_dep;

  logic                        perf_apu_type;
  logic                        perf_apu_cont;
  logic                        perf_apu_dep;
  logic                        perf_apu_wb;

  // Register Write Control
  logic [5:0]  regfile_waddr_ex;
  logic        regfile_we_ex;
  logic [5:0]  regfile_waddr_fw_wb_o;        // From WB to ID
  logic        regfile_we_wb;
  logic [31:0] regfile_wdata;

  logic [5:0]  regfile_alu_waddr_ex;
  logic        regfile_alu_we_ex;

  logic [5:0]  regfile_alu_waddr_fw;
  logic        regfile_alu_we_fw;
  logic [31:0] regfile_alu_wdata_fw;

  // CSR control
  logic        csr_access_ex;
  logic [1:0]  csr_op_ex;
  logic [23:0] mtvec, utvec;
  logic [1:0]  mtvec_mode;
  logic [1:0]  utvec_mode;

  logic        csr_access;
  logic [1:0]  csr_op;
  csr_num_e    csr_addr;
  csr_num_e    csr_addr_int;
  logic [31:0] csr_rdata;
  logic [31:0] csr_wdata;
  PrivLvl_t    current_priv_lvl;

  // Data Memory Control:  From ID stage (id-ex pipe) <--> load store unit
  logic        data_we_ex;
  logic [5:0]  data_atop_ex;
  logic [1:0]  data_type_ex;
  logic [1:0]  data_sign_ext_ex;
  logic [1:0]  data_reg_offset_ex;
  logic        data_req_ex;
  logic        data_load_event_ex;
  logic        data_misaligned_ex;

  logic        p_elw_start;             // Start of p.elw load (when data_req_o is sent)
  logic        p_elw_finish;            // Finish of p.elw load (when data_rvalid_i is received)

  logic [31:0] lsu_rdata;

  // stall control
  logic        halt_if;
  logic        id_ready;
  logic        ex_ready;

  logic        id_valid;
  logic        ex_valid;
  logic        wb_valid;

  logic        lsu_ready_ex;
  logic        lsu_ready_wb;

  logic        apu_ready_wb;

  // Signals between instruction core interface and pipe (if and id stages)
  logic        instr_req_int;    // Id stage asserts a req to instruction core interface

  // Interrupts
  logic        m_irq_enable, u_irq_enable;
  logic        csr_irq_sec;
  logic [31:0] mepc, uepc, depc;

  logic        csr_save_cause;
  logic        csr_save_if;
  logic        csr_save_id;
  logic        csr_save_ex;
  logic [6:0]  csr_cause;
  logic        csr_restore_mret_id;
  logic        csr_restore_uret_id;

  logic        csr_restore_dret_id;

  // debug mode and dcsr configuration
  logic        debug_mode;
  logic [2:0]  debug_cause;
  logic        debug_csr_save;
  logic        debug_single_step;
  logic        debug_ebreakm;
  logic        debug_ebreaku;
  logic        trigger_match;
  logic        debug_p_elw_no_sleep;

  // Hardware loop controller signals
  logic [N_HWLP-1:0] [31:0] hwlp_start;
  logic [N_HWLP-1:0] [31:0] hwlp_end;
  logic [N_HWLP-1:0] [31:0] hwlp_cnt;

  logic              [31:0] hwlp_target;
  logic                     hwlp_branch;

  // used to write from CS registers to hardware loop registers
  logic   [N_HWLP_BITS-1:0] csr_hwlp_regid;
  logic               [2:0] csr_hwlp_we;
  logic              [31:0] csr_hwlp_data;

  // Performance Counters
  logic        perf_imiss;
  logic        perf_jump;
  logic        perf_jr_stall;
  logic        perf_ld_stall;
  logic        perf_pipeline_stall;

  // Wake signal
  logic        wake_from_sleep;

  // PMP signals
  logic  [N_PMP_ENTRIES-1:0] [31:0] pmp_addr;
  logic  [N_PMP_ENTRIES-1:0] [7:0]  pmp_cfg;

  logic                             data_req_pmp;
  logic [31:0]                      data_addr_pmp;
  logic                             data_gnt_pmp;
  logic                             data_err_pmp;
  logic                             data_err_ack;
  logic                             instr_req_pmp;
  logic                             instr_gnt_pmp;
  logic [31:0]                      instr_addr_pmp;
  logic                             instr_err_pmp;

  // interrupt signals
  logic        irq_pending;
  logic [5:0]  irq_id;

  //Simchecker signal
  logic is_interrupt;
  assign is_interrupt = (pc_mux_id == PC_EXCEPTION) && (exc_pc_mux_id == EXC_PC_IRQ);
  assign m_exc_vec_pc_mux_id = (mtvec_mode == 2'b0) ? 6'h0 : exc_cause;
  assign u_exc_vec_pc_mux_id = (utvec_mode == 2'b0) ? 6'h0 : exc_cause;

  // PULP_SECURE == 0
  assign irq_sec_i = 1'b0;

  // APU master signals
   generate
      if ( SHARED_FP ) begin
         assign apu_master_type_o  = apu_type_ex;
         assign apu_master_flags_o = apu_flags_ex;
         assign fflags_csr         = apu_master_flags_i;
      end
      else begin
         assign apu_master_type_o  = '0;
         assign apu_master_flags_o = '0;
         assign fflags_csr         = fflags;
      end
   endgenerate

`ifdef APU_TRACE

   int         apu_trace;
   string      fn;
   string      apu_waddr_trace;


   // open/close output file for writing
   initial
     begin
        wait(rst_ni == 1'b1);
        // hart_id_i[10:5] and hart_id_i[3:0] mean cluster_id and core_id in PULP
        $sformat(fn, "apu_trace_core_%h_%h.log", hart_id_i[10:5], hart_id_i[3:0]);
        $display("[APU_TRACER] Output filename is: %s", fn);
        apu_trace = $fopen(fn, "w");
        $fwrite(apu_trace, "time       register \tresult\n");

        while(1) begin

           @(negedge clk_i);
           if (ex_stage_i.apu_valid == 1'b1) begin
              if (ex_stage_i.apu_waddr>31)
                $sformat(apu_waddr_trace, "f%d",ex_stage_i.apu_waddr[4:0]);
              else
                $sformat(apu_waddr_trace, "x%d",ex_stage_i.apu_waddr[4:0]);
              $fwrite(apu_trace, "%t %s \t\t%h\n", $time, apu_waddr_trace, ex_stage_i.apu_result);
           end
        end

   end

   final
     begin
        $fclose(apu_trace);
     end
`endif

  //////////////////////////////////////////////////////////////////////////////////////////////
  //   ____ _            _      __  __                                                   _    //
  //  / ___| | ___   ___| | __ |  \/  | __ _ _ __   __ _  __ _  ___ _ __ ___   ___ _ __ | |_  //
  // | |   | |/ _ \ / __| |/ / | |\/| |/ _` | '_ \ / _` |/ _` |/ _ \ '_ ` _ \ / _ \ '_ \| __| //
  // | |___| | (_) | (__|   <  | |  | | (_| | | | | (_| | (_| |  __/ | | | | |  __/ | | | |_  //
  //  \____|_|\___/ \___|_|\_\ |_|  |_|\__,_|_| |_|\__,_|\__, |\___|_| |_| |_|\___|_| |_|\__| //
  //                                                     |___/                                //
  //////////////////////////////////////////////////////////////////////////////////////////////

  logic        clk;
  logic        fetch_enable;

  cv32e40p_sleep_unit
  #(
    .PULP_CLUSTER               ( PULP_CLUSTER         ) 
  )
  sleep_unit_i
  (
    // Clock, reset interface
    .clk_i                      ( clk_i                ),       // Only RTL usage of clk_i
    .rst_n                      ( rst_ni               ),
    .clk_o                      ( clk                  ),       // Rest of design uses this gated clock
    .scan_cg_en_i               ( scan_cg_en_i         ),

    // Core sleep
    .core_sleep_o               ( core_sleep_o         ),

    // Fetch enable
    .fetch_enable_i             ( fetch_enable_i       ),
    .fetch_enable_o             ( fetch_enable         ),

    // Core status
    .if_busy_i                  ( if_busy              ),
    .ctrl_busy_i                ( ctrl_busy            ),
    .lsu_busy_i                 ( lsu_busy             ),
    .apu_busy_i                 ( apu_busy             ),

    // PULP cluster
    .pulp_clock_en_i            ( pulp_clock_en_i      ),
    .p_elw_start_i              ( p_elw_start          ),
    .p_elw_finish_i             ( p_elw_finish         ),
    .debug_p_elw_no_sleep_i     ( debug_p_elw_no_sleep ),

    // WFI wake
    .wake_from_sleep_i          ( wake_from_sleep      )
  );


  //////////////////////////////////////////////////
  //   ___ _____   ____ _____  _    ____ _____    //
  //  |_ _|  ___| / ___|_   _|/ \  / ___| ____|   //
  //   | || |_    \___ \ | | / _ \| |  _|  _|     //
  //   | ||  _|    ___) || |/ ___ \ |_| | |___    //
  //  |___|_|     |____/ |_/_/   \_\____|_____|   //
  //                                              //
  //////////////////////////////////////////////////
  cv32e40p_if_stage
  #(
    .PULP_HWLP           ( PULP_HWLP         ),
    .PULP_OBI            ( PULP_OBI          ),
    .N_HWLP              ( N_HWLP            ),
    .RDATA_WIDTH         ( INSTR_RDATA_WIDTH ),
    .FPU                 ( FPU               )
  )
  if_stage_i
  (
    .clk                 ( clk               ),
    .rst_n               ( rst_ni            ),

    // boot address
    .boot_addr_i         ( boot_addr_i[31:1] ),

    // debug mode halt address
    .dm_halt_addr_i      ( dm_halt_addr_i[31:2] ),

    // trap vector location
    .m_trap_base_addr_i  ( mtvec             ),
    .u_trap_base_addr_i  ( utvec             ),
    .trap_addr_mux_i     ( trap_addr_mux     ),

    // instruction request control
    .req_i               ( instr_req_int     ),

    // instruction cache interface
    .instr_req_o         ( instr_req_pmp     ),
    .instr_addr_o        ( instr_addr_pmp    ),
    .instr_gnt_i         ( instr_gnt_pmp     ),
    .instr_rvalid_i      ( instr_rvalid_i    ),
    .instr_rdata_i       ( instr_rdata_i     ),
    .instr_err_i         ( 1'b0              ),  // Bus error (not used yet)
    .instr_err_pmp_i     ( instr_err_pmp     ),  // PMP error

    // outputs to ID stage
    .instr_valid_id_o    ( instr_valid_id    ),
    .instr_rdata_id_o    ( instr_rdata_id    ),
    .branch_target_o     ( branch_target     ),
    .is_fetch_failed_o   ( is_fetch_failed_id ),

    // control signals
    .clear_instr_valid_i ( clear_instr_valid ),
    .pc_set_i            ( pc_set            ),

    .mepc_i              ( mepc              ), // exception return address
    .uepc_i              ( uepc              ), // exception return address

    .depc_i              ( depc              ), // debug return address

    .pc_mux_i            ( pc_mux_id         ), // sel for pc multiplexer
    .exc_pc_mux_i        ( exc_pc_mux_id     ),
    .pc_i                ( pc_id             ),
    .m_exc_vec_pc_mux_i  ( m_exc_vec_pc_mux_id ),
    .u_exc_vec_pc_mux_i  ( u_exc_vec_pc_mux_id ),
    // from hwloop registers
    .hwlp_branch_i       ( hwlp_branch       ),
    .hwlp_target_i       ( hwlp_target       ),


    // Jump targets
    .jump_target_id_i    ( jump_target_id    ),
    .jump_target_ex_i    ( jump_target_ex    ),

    // pipeline stalls
    .halt_if_i           ( halt_if           ),
    .id_ready_i          ( id_ready          ),

    .if_busy_o           ( if_busy           ),
    .perf_imiss_o        ( perf_imiss        )
  );


  /////////////////////////////////////////////////
  //   ___ ____    ____ _____  _    ____ _____   //
  //  |_ _|  _ \  / ___|_   _|/ \  / ___| ____|  //
  //   | || | | | \___ \ | | / _ \| |  _|  _|    //
  //   | || |_| |  ___) || |/ ___ \ |_| | |___   //
  //  |___|____/  |____/ |_/_/   \_\____|_____|  //
  //                                             //
  /////////////////////////////////////////////////
  cv32e40p_id_stage
  #(
    .PULP_CLUSTER                 ( PULP_CLUSTER         ),
    .PULP_HWLP                    ( PULP_HWLP            ),
    .N_HWLP                       ( N_HWLP               ),
    .PULP_SECURE                  ( PULP_SECURE          ),
    .USE_PMP                      ( USE_PMP              ),
    .A_EXTENSION                  ( A_EXTENSION          ),
    .APU                          ( APU                  ),
    .FPU                          ( FPU                  ),
    .PULP_ZFINX                   ( PULP_ZFINX           ),
    .FP_DIVSQRT                   ( FP_DIVSQRT           ),
    .SHARED_FP                    ( SHARED_FP            ),
    .SHARED_DSP_MULT              ( SHARED_DSP_MULT      ),
    .SHARED_INT_MULT              ( SHARED_INT_MULT      ),
    .SHARED_INT_DIV               ( SHARED_INT_DIV       ),
    .SHARED_FP_DIVSQRT            ( SHARED_FP_DIVSQRT    ),
    .WAPUTYPE                     ( WAPUTYPE             ),
    .APU_NARGS_CPU                ( APU_NARGS_CPU        ),
    .APU_WOP_CPU                  ( APU_WOP_CPU          ),
    .APU_NDSFLAGS_CPU             ( APU_NDSFLAGS_CPU     ),
    .APU_NUSFLAGS_CPU             ( APU_NUSFLAGS_CPU     ),
    .DEBUG_TRIGGER_EN             ( DEBUG_TRIGGER_EN     )
  )
  id_stage_i
  (
    .clk                          ( clk                  ),
    .rst_n                        ( rst_ni               ),

    .scan_cg_en_i                 ( scan_cg_en_i         ),

    // Processor Enable
    .fetch_enable_i               ( fetch_enable         ),     // Delayed version so that clock can remain gated until fetch enabled
    .ctrl_busy_o                  ( ctrl_busy            ),
    .is_decoding_o                ( is_decoding          ),

    // Interface to instruction memory
    .fetch_valid_i                ( instr_valid_id       ),
    .fetch_rdata_i                ( instr_rdata_id       ),
    .instr_req_o                  ( instr_req_int        ),

    // Jumps and branches
    .branch_in_ex_o               ( branch_in_ex         ),
    .branch_decision_i            ( branch_decision      ),
    .jump_target_o                ( jump_target_id       ),

    // IF and ID control signals
    .clear_instr_valid_o          ( clear_instr_valid    ),
    .pc_set_o                     ( pc_set               ),
    .pc_mux_o                     ( pc_mux_id            ),
    .exc_pc_mux_o                 ( exc_pc_mux_id        ),
    .exc_cause_o                  ( exc_cause            ),
    .trap_addr_mux_o              ( trap_addr_mux        ),
    .is_compressed_o              ( is_compressed_id     ),
    .is_fetch_failed_i            ( is_fetch_failed_id   ),

    .branch_target_i              ( branch_target        ),
    .pc_id_o                      ( pc_id                ),
    .pc_if_o                      ( pc_if                ),
    // Stalls
    .halt_if_o                    ( halt_if              ),

    .id_ready_o                   ( id_ready             ),
    .ex_ready_i                   ( ex_ready             ),
    .wb_ready_i                   ( lsu_ready_wb         ),

    .id_valid_o                   ( id_valid             ),
    .ex_valid_i                   ( ex_valid             ),

    // From the Pipeline ID/EX
    .pc_ex_o                      ( pc_ex                ),

    .alu_en_ex_o                  ( alu_en_ex            ),
    .alu_operator_ex_o            ( alu_operator_ex      ),
    .alu_operand_a_ex_o           ( alu_operand_a_ex     ),
    .alu_operand_b_ex_o           ( alu_operand_b_ex     ),
    .alu_operand_c_ex_o           ( alu_operand_c_ex     ),
    .bmask_a_ex_o                 ( bmask_a_ex           ),
    .bmask_b_ex_o                 ( bmask_b_ex           ),
    .imm_vec_ext_ex_o             ( imm_vec_ext_ex       ),
    .alu_vec_mode_ex_o            ( alu_vec_mode_ex      ),
    .alu_is_clpx_ex_o             ( alu_is_clpx_ex       ),
    .alu_is_subrot_ex_o           ( alu_is_subrot_ex     ),
    .alu_clpx_shift_ex_o          ( alu_clpx_shift_ex    ),

    .regfile_waddr_ex_o           ( regfile_waddr_ex     ),
    .regfile_we_ex_o              ( regfile_we_ex        ),

    .regfile_alu_we_ex_o          ( regfile_alu_we_ex    ),
    .regfile_alu_waddr_ex_o       ( regfile_alu_waddr_ex ),

    // MUL
    .mult_operator_ex_o           ( mult_operator_ex     ), // from ID to EX stage
    .mult_en_ex_o                 ( mult_en_ex           ), // from ID to EX stage
    .mult_sel_subword_ex_o        ( mult_sel_subword_ex  ), // from ID to EX stage
    .mult_signed_mode_ex_o        ( mult_signed_mode_ex  ), // from ID to EX stage
    .mult_operand_a_ex_o          ( mult_operand_a_ex    ), // from ID to EX stage
    .mult_operand_b_ex_o          ( mult_operand_b_ex    ), // from ID to EX stage
    .mult_operand_c_ex_o          ( mult_operand_c_ex    ), // from ID to EX stage
    .mult_imm_ex_o                ( mult_imm_ex          ), // from ID to EX stage

    .mult_dot_op_a_ex_o           ( mult_dot_op_a_ex     ), // from ID to EX stage
    .mult_dot_op_b_ex_o           ( mult_dot_op_b_ex     ), // from ID to EX stage
    .mult_dot_op_c_ex_o           ( mult_dot_op_c_ex     ), // from ID to EX stage
    .mult_dot_signed_ex_o         ( mult_dot_signed_ex   ), // from ID to EX stage
    .mult_is_clpx_ex_o            ( mult_is_clpx_ex      ), // from ID to EX stage
    .mult_clpx_shift_ex_o         ( mult_clpx_shift_ex   ), // from ID to EX stage
    .mult_clpx_img_ex_o           ( mult_clpx_img_ex     ), // from ID to EX stage

    // FPU
    .frm_i                        ( frm_csr                 ),

    // APU
    .apu_en_ex_o                  ( apu_en_ex               ),
    .apu_type_ex_o                ( apu_type_ex             ),
    .apu_op_ex_o                  ( apu_op_ex               ),
    .apu_lat_ex_o                 ( apu_lat_ex              ),
    .apu_operands_ex_o            ( apu_operands_ex         ),
    .apu_flags_ex_o               ( apu_flags_ex            ),
    .apu_waddr_ex_o               ( apu_waddr_ex            ),

    .apu_read_regs_o              ( apu_read_regs           ),
    .apu_read_regs_valid_o        ( apu_read_regs_valid     ),
    .apu_read_dep_i               ( apu_read_dep            ),
    .apu_write_regs_o             ( apu_write_regs          ),
    .apu_write_regs_valid_o       ( apu_write_regs_valid    ),
    .apu_write_dep_i              ( apu_write_dep           ),
    .apu_perf_dep_o               ( perf_apu_dep            ),
    .apu_busy_i                   ( apu_busy                ),

    // CSR ID/EX
    .csr_access_ex_o              ( csr_access_ex        ),
    .csr_op_ex_o                  ( csr_op_ex            ),
    .current_priv_lvl_i           ( current_priv_lvl     ),
    .csr_irq_sec_o                ( csr_irq_sec          ),
    .csr_cause_o                  ( csr_cause            ),
    .csr_save_if_o                ( csr_save_if          ), // control signal to save pc
    .csr_save_id_o                ( csr_save_id          ), // control signal to save pc
    .csr_save_ex_o                ( csr_save_ex          ), // control signal to save pc
    .csr_restore_mret_id_o        ( csr_restore_mret_id  ), // control signal to restore pc
    .csr_restore_uret_id_o        ( csr_restore_uret_id  ), // control signal to restore pc

    .csr_restore_dret_id_o        ( csr_restore_dret_id  ), // control signal to restore pc

    .csr_save_cause_o             ( csr_save_cause       ),

    // hardware loop signals to IF hwlp controller
    .hwlp_start_o                 ( hwlp_start           ),
    .hwlp_end_o                   ( hwlp_end             ),
    .hwlp_cnt_o                   ( hwlp_cnt             ),

    .hwlp_branch_o                ( hwlp_branch          ),
    .hwlp_target_o                ( hwlp_target          ),

    // hardware loop signals from CSR
    .csr_hwlp_regid_i             ( csr_hwlp_regid       ),
    .csr_hwlp_we_i                ( csr_hwlp_we          ),
    .csr_hwlp_data_i              ( csr_hwlp_data        ),

    // LSU
    .data_req_ex_o                ( data_req_ex          ), // to load store unit
    .data_we_ex_o                 ( data_we_ex           ), // to load store unit
    .atop_ex_o                    ( data_atop_ex         ),
    .data_type_ex_o               ( data_type_ex         ), // to load store unit
    .data_sign_ext_ex_o           ( data_sign_ext_ex     ), // to load store unit
    .data_reg_offset_ex_o         ( data_reg_offset_ex   ), // to load store unit
    .data_load_event_ex_o         ( data_load_event_ex   ), // to load store unit

    .data_misaligned_ex_o         ( data_misaligned_ex   ), // to load store unit

    .prepost_useincr_ex_o         ( useincr_addr_ex      ),
    .data_misaligned_i            ( data_misaligned      ),
    .data_err_i                   ( data_err_pmp         ),
    .data_err_ack_o               ( data_err_ack         ),


    // Interrupt Signals
    .irq_pending_i                ( irq_pending          ), // incoming interrupts
    .irq_id_i                     ( irq_id               ),
    .irq_sec_i                    ( (PULP_SECURE) ? irq_sec_i : 1'b0 ),
    .m_irq_enable_i               ( m_irq_enable         ),
    .u_irq_enable_i               ( u_irq_enable         ),
    .irq_ack_o                    ( irq_ack_o            ),
    .irq_id_o                     ( irq_id_o             ),

    // Debug Signal
    .debug_mode_o                 ( debug_mode           ),
    .debug_cause_o                ( debug_cause          ),
    .debug_csr_save_o             ( debug_csr_save       ),
    .debug_req_i                  ( debug_req_i          ),
    .debug_single_step_i          ( debug_single_step    ),
    .debug_ebreakm_i              ( debug_ebreakm        ),
    .debug_ebreaku_i              ( debug_ebreaku        ),
    .trigger_match_i              ( trigger_match        ),
    .debug_p_elw_no_sleep_o       ( debug_p_elw_no_sleep ),

    // Wakeup Signal
    .wake_from_sleep_o            ( wake_from_sleep      ),

    // Forward Signals
    .regfile_waddr_wb_i           ( regfile_waddr_fw_wb_o),  // Write address ex-wb pipeline
    .regfile_we_wb_i              ( regfile_we_wb        ),  // write enable for the register file
    .regfile_wdata_wb_i           ( regfile_wdata        ),  // write data to commit in the register file

    .regfile_alu_waddr_fw_i       ( regfile_alu_waddr_fw ),
    .regfile_alu_we_fw_i          ( regfile_alu_we_fw    ),
    .regfile_alu_wdata_fw_i       ( regfile_alu_wdata_fw ),

    // from ALU
    .mult_multicycle_i            ( mult_multicycle      ),

    // Performance Counters
    .perf_jump_o                  ( perf_jump            ),
    .perf_jr_stall_o              ( perf_jr_stall        ),
    .perf_ld_stall_o              ( perf_ld_stall        ),
    .perf_pipeline_stall_o        ( perf_pipeline_stall  )
  );


  /////////////////////////////////////////////////////
  //   _______  __  ____ _____  _    ____ _____      //
  //  | ____\ \/ / / ___|_   _|/ \  / ___| ____|     //
  //  |  _|  \  /  \___ \ | | / _ \| |  _|  _|       //
  //  | |___ /  \   ___) || |/ ___ \ |_| | |___      //
  //  |_____/_/\_\ |____/ |_/_/   \_\____|_____|     //
  //                                                 //
  /////////////////////////////////////////////////////
  cv32e40p_ex_stage
  #(
   .FPU              ( FPU                ),
   .FP_DIVSQRT       ( FP_DIVSQRT         ),
   .SHARED_FP        ( SHARED_FP          ),
   .SHARED_DSP_MULT  ( SHARED_DSP_MULT    ),
   .SHARED_INT_DIV   ( SHARED_INT_DIV     ),
   .APU_NARGS_CPU    ( APU_NARGS_CPU      ),
   .APU_WOP_CPU      ( APU_WOP_CPU        ),
   .APU_NDSFLAGS_CPU ( APU_NDSFLAGS_CPU   ),
   .APU_NUSFLAGS_CPU ( APU_NUSFLAGS_CPU   )
  )
  ex_stage_i
  (
    // Global signals: Clock and active low asynchronous reset
    .clk                        ( clk                          ),
    .rst_n                      ( rst_ni                       ),

    // Alu signals from ID stage
    .alu_en_i                   ( alu_en_ex                    ),
    .alu_operator_i             ( alu_operator_ex              ), // from ID/EX pipe registers
    .alu_operand_a_i            ( alu_operand_a_ex             ), // from ID/EX pipe registers
    .alu_operand_b_i            ( alu_operand_b_ex             ), // from ID/EX pipe registers
    .alu_operand_c_i            ( alu_operand_c_ex             ), // from ID/EX pipe registers
    .bmask_a_i                  ( bmask_a_ex                   ), // from ID/EX pipe registers
    .bmask_b_i                  ( bmask_b_ex                   ), // from ID/EX pipe registers
    .imm_vec_ext_i              ( imm_vec_ext_ex               ), // from ID/EX pipe registers
    .alu_vec_mode_i             ( alu_vec_mode_ex              ), // from ID/EX pipe registers
    .alu_is_clpx_i              ( alu_is_clpx_ex               ), // from ID/EX pipe registers
    .alu_is_subrot_i            ( alu_is_subrot_ex             ), // from ID/Ex pipe registers
    .alu_clpx_shift_i           ( alu_clpx_shift_ex            ), // from ID/EX pipe registers

    // Multipler
    .mult_operator_i            ( mult_operator_ex             ), // from ID/EX pipe registers
    .mult_operand_a_i           ( mult_operand_a_ex            ), // from ID/EX pipe registers
    .mult_operand_b_i           ( mult_operand_b_ex            ), // from ID/EX pipe registers
    .mult_operand_c_i           ( mult_operand_c_ex            ), // from ID/EX pipe registers
    .mult_en_i                  ( mult_en_ex                   ), // from ID/EX pipe registers
    .mult_sel_subword_i         ( mult_sel_subword_ex          ), // from ID/EX pipe registers
    .mult_signed_mode_i         ( mult_signed_mode_ex          ), // from ID/EX pipe registers
    .mult_imm_i                 ( mult_imm_ex                  ), // from ID/EX pipe registers
    .mult_dot_op_a_i            ( mult_dot_op_a_ex             ), // from ID/EX pipe registers
    .mult_dot_op_b_i            ( mult_dot_op_b_ex             ), // from ID/EX pipe registers
    .mult_dot_op_c_i            ( mult_dot_op_c_ex             ), // from ID/EX pipe registers
    .mult_dot_signed_i          ( mult_dot_signed_ex           ), // from ID/EX pipe registers
    .mult_is_clpx_i             ( mult_is_clpx_ex              ), // from ID/EX pipe registers
    .mult_clpx_shift_i          ( mult_clpx_shift_ex           ), // from ID/EX pipe registers
    .mult_clpx_img_i            ( mult_clpx_img_ex             ), // from ID/EX pipe registers

    .mult_multicycle_o          ( mult_multicycle              ), // to ID/EX pipe registers

    // FPU
    .fpu_prec_i                 ( fprec_csr                    ),
    .fpu_fflags_o               ( fflags                       ),
    .fpu_fflags_we_o            ( fflags_we                    ),

    // APU
    .apu_en_i                   ( apu_en_ex                    ),
    .apu_op_i                   ( apu_op_ex                    ),
    .apu_lat_i                  ( apu_lat_ex                   ),
    .apu_operands_i             ( apu_operands_ex              ),
    .apu_waddr_i                ( apu_waddr_ex                 ),
    .apu_flags_i                ( apu_flags_ex                 ),

    .apu_read_regs_i            ( apu_read_regs                ),
    .apu_read_regs_valid_i      ( apu_read_regs_valid          ),
    .apu_read_dep_o             ( apu_read_dep                 ),
    .apu_write_regs_i           ( apu_write_regs               ),
    .apu_write_regs_valid_i     ( apu_write_regs_valid         ),
    .apu_write_dep_o            ( apu_write_dep                ),

    .apu_perf_type_o            ( perf_apu_type                ),
    .apu_perf_cont_o            ( perf_apu_cont                ),
    .apu_perf_wb_o              ( perf_apu_wb                  ),
    .apu_ready_wb_o             ( apu_ready_wb                 ),
    .apu_busy_o                 ( apu_busy                     ),

    // apu-interconnect
    // handshake signals
    .apu_master_req_o           ( apu_master_req_o             ),
    .apu_master_ready_o         ( apu_master_ready_o           ),
    .apu_master_gnt_i           ( apu_master_gnt_i             ),
    // request channel
    .apu_master_operands_o      ( apu_master_operands_o        ),
    .apu_master_op_o            ( apu_master_op_o              ),
    // response channel
    .apu_master_valid_i         ( apu_master_valid_i           ),
    .apu_master_result_i        ( apu_master_result_i          ),

    .lsu_en_i                   ( data_req_ex                  ),
    .lsu_rdata_i                ( lsu_rdata                    ),

    // interface with CSRs
    .csr_access_i               ( csr_access_ex                ),
    .csr_rdata_i                ( csr_rdata                    ),

    // From ID Stage: Regfile control signals
    .branch_in_ex_i             ( branch_in_ex                 ),
    .regfile_alu_waddr_i        ( regfile_alu_waddr_ex         ),
    .regfile_alu_we_i           ( regfile_alu_we_ex            ),

    .regfile_waddr_i            ( regfile_waddr_ex             ),
    .regfile_we_i               ( regfile_we_ex                ),

    // Output of ex stage pipeline
    .regfile_waddr_wb_o         ( regfile_waddr_fw_wb_o        ),
    .regfile_we_wb_o            ( regfile_we_wb                ),
    .regfile_wdata_wb_o         ( regfile_wdata                ),

    // To IF: Jump and branch target and decision
    .jump_target_o              ( jump_target_ex               ),
    .branch_decision_o          ( branch_decision              ),

    // To ID stage: Forwarding signals
    .regfile_alu_waddr_fw_o     ( regfile_alu_waddr_fw         ),
    .regfile_alu_we_fw_o        ( regfile_alu_we_fw            ),
    .regfile_alu_wdata_fw_o     ( regfile_alu_wdata_fw         ),

    // stall control
    .is_decoding_i              ( is_decoding                  ),
    .lsu_ready_ex_i             ( lsu_ready_ex                 ),
    .lsu_err_i                  ( data_err_pmp                 ),

    .ex_ready_o                 ( ex_ready                     ),
    .ex_valid_o                 ( ex_valid                     ),
    .wb_ready_i                 ( lsu_ready_wb                 )
  );


  ////////////////////////////////////////////////////////////////////////////////////////
  //    _     ___    _    ____    ____ _____ ___  ____  _____   _   _ _   _ ___ _____   //
  //   | |   / _ \  / \  |  _ \  / ___|_   _/ _ \|  _ \| ____| | | | | \ | |_ _|_   _|  //
  //   | |  | | | |/ _ \ | | | | \___ \ | || | | | |_) |  _|   | | | |  \| || |  | |    //
  //   | |__| |_| / ___ \| |_| |  ___) || || |_| |  _ <| |___  | |_| | |\  || |  | |    //
  //   |_____\___/_/   \_\____/  |____/ |_| \___/|_| \_\_____|  \___/|_| \_|___| |_|    //
  //                                                                                    //
  ////////////////////////////////////////////////////////////////////////////////////////

  cv32e40p_load_store_unit
  #(
    .PULP_OBI              ( PULP_OBI           )
  )
  load_store_unit_i
  (
    .clk                   ( clk                ),
    .rst_n                 ( rst_ni             ),

    //output to data memory
    .data_req_o            ( data_req_pmp       ),
    .data_gnt_i            ( data_gnt_pmp       ),
    .data_rvalid_i         ( data_rvalid_i      ),
    .data_err_i            ( 1'b0               ),  // Bus error (not used yet)
    .data_err_pmp_i        ( data_err_pmp       ),  // PMP error

    .data_addr_o           ( data_addr_pmp      ),
    .data_we_o             ( data_we_o          ),
    .data_atop_o           ( data_atop_o        ),
    .data_be_o             ( data_be_o          ),
    .data_wdata_o          ( data_wdata_o       ),
    .data_rdata_i          ( data_rdata_i       ),

    // signal from ex stage
    .data_we_ex_i          ( data_we_ex         ),
    .data_atop_ex_i        ( data_atop_ex       ),
    .data_type_ex_i        ( data_type_ex       ),
    .data_wdata_ex_i       ( alu_operand_c_ex   ),
    .data_reg_offset_ex_i  ( data_reg_offset_ex ),
    .data_load_event_ex_i  ( data_load_event_ex ),
    .data_sign_ext_ex_i    ( data_sign_ext_ex   ),  // sign extension

    .data_rdata_ex_o       ( lsu_rdata          ),
    .data_req_ex_i         ( data_req_ex        ),
    .operand_a_ex_i        ( alu_operand_a_ex   ),
    .operand_b_ex_i        ( alu_operand_b_ex   ),
    .addr_useincr_ex_i     ( useincr_addr_ex    ),

    .data_misaligned_ex_i  ( data_misaligned_ex ), // from ID/EX pipeline
    .data_misaligned_o     ( data_misaligned    ),

    .p_elw_start_o         ( p_elw_start        ),
    .p_elw_finish_o        ( p_elw_finish       ),

    // control signals
    .lsu_ready_ex_o        ( lsu_ready_ex       ),
    .lsu_ready_wb_o        ( lsu_ready_wb       ),

    .busy_o                ( lsu_busy           )
  );

  assign wb_valid = lsu_ready_wb & apu_ready_wb;


  //////////////////////////////////////
  //        ____ ____  ____           //
  //       / ___/ ___||  _ \ ___      //
  //      | |   \___ \| |_) / __|     //
  //      | |___ ___) |  _ <\__ \     //
  //       \____|____/|_| \_\___/     //
  //                                  //
  //   Control and Status Registers   //
  //////////////////////////////////////

  cv32e40p_cs_registers
  #(
    .A_EXTENSION      ( A_EXTENSION           ),
    .FPU              ( FPU                   ),
    .APU              ( APU                   ),
    .PULP_SECURE      ( PULP_SECURE           ),
    .USE_PMP          ( USE_PMP               ),
    .N_PMP_ENTRIES    ( N_PMP_ENTRIES         ),
    .NUM_MHPMCOUNTERS ( NUM_MHPMCOUNTERS      ),
    .PULP_HWLP        ( PULP_HWLP             ),
    .DEBUG_TRIGGER_EN ( DEBUG_TRIGGER_EN      )
  )
  cs_registers_i
  (
    .clk                     ( clk                ),
    .rst_n                   ( rst_ni             ),

    // Hart ID from outside
    .hart_id_i               ( hart_id_i          ),
    .mtvec_o                 ( mtvec              ),
    .utvec_o                 ( utvec              ),
    .mtvec_mode_o            ( mtvec_mode         ),
    .utvec_mode_o            ( utvec_mode         ),
    // boot address
    .boot_addr_i             ( boot_addr_i[31:1]  ),
    // Interface to CSRs (SRAM like)
    .csr_access_i            ( csr_access         ),
    .csr_addr_i              ( csr_addr           ),
    .csr_wdata_i             ( csr_wdata          ),
    .csr_op_i                ( csr_op             ),
    .csr_rdata_o             ( csr_rdata          ),

    .frm_o                   ( frm_csr            ),
    .fprec_o                 ( fprec_csr          ),
    .fflags_i                ( fflags_csr         ),
    .fflags_we_i             ( fflags_we          ),

    // Interrupt related control signals
    .m_irq_enable_o          ( m_irq_enable       ),
    .u_irq_enable_o          ( u_irq_enable       ),
    .csr_irq_sec_i           ( csr_irq_sec        ),
    .sec_lvl_o               ( sec_lvl_o          ),
    .mepc_o                  ( mepc               ),
    .uepc_o                  ( uepc               ),
    .irq_software_i          ( irq_i[3]           ),    // CLINT MSI (RISC-V Privileged Spec)
    .irq_timer_i             ( irq_i[7]           ),    // CLINT MTI (RISC-V Privileged Spec)
    .irq_external_i          ( irq_i[11]          ),    // CLINT MEI (RISC-V Privileged Spec)
    .irq_fast_i              ( irq_i[63:16]       ),
    .irq_pending_o           ( irq_pending        ), // IRQ to ID/Controller
    .irq_id_o                ( irq_id             ),
    // debug
    .debug_mode_i            ( debug_mode         ),
    .debug_cause_i           ( debug_cause        ),
    .debug_csr_save_i        ( debug_csr_save     ),
    .depc_o                  ( depc               ),
    .debug_single_step_o     ( debug_single_step  ),
    .debug_ebreakm_o         ( debug_ebreakm      ),
    .debug_ebreaku_o         ( debug_ebreaku      ),
    .trigger_match_o         ( trigger_match      ),

    .priv_lvl_o              ( current_priv_lvl   ),

    .pmp_addr_o              ( pmp_addr           ),
    .pmp_cfg_o               ( pmp_cfg            ),

    .pc_if_i                 ( pc_if              ),
    .pc_id_i                 ( pc_id              ),
    .pc_ex_i                 ( pc_ex              ),

    .csr_save_if_i           ( csr_save_if        ),
    .csr_save_id_i           ( csr_save_id        ),
    .csr_save_ex_i           ( csr_save_ex        ),
    .csr_restore_mret_i      ( csr_restore_mret_id ),
    .csr_restore_uret_i      ( csr_restore_uret_id ),

    .csr_restore_dret_i      ( csr_restore_dret_id ),

    .csr_cause_i             ( csr_cause          ),
    .csr_save_cause_i        ( csr_save_cause     ),

    // from hwloop registers
    .hwlp_start_i            ( hwlp_start         ),
    .hwlp_end_i              ( hwlp_end           ),
    .hwlp_cnt_i              ( hwlp_cnt           ),

    .hwlp_regid_o            ( csr_hwlp_regid     ),
    .hwlp_we_o               ( csr_hwlp_we        ),
    .hwlp_data_o             ( csr_hwlp_data      ),

    // performance counter related signals
    .id_valid_i              ( id_valid           ),
    .is_compressed_i         ( is_compressed_id   ),
    .is_decoding_i           ( is_decoding        ),

    .imiss_i                 ( perf_imiss         ),
    .pc_set_i                ( pc_set             ),
    .jump_i                  ( perf_jump          ),
    .branch_i                ( branch_in_ex       ),
    .branch_taken_i          ( branch_decision    ),
    .ld_stall_i              ( perf_ld_stall      ),
    .jr_stall_i              ( perf_jr_stall      ),
    .pipeline_stall_i        ( perf_pipeline_stall ),

    .apu_typeconflict_i      ( perf_apu_type      ),
    .apu_contention_i        ( perf_apu_cont      ),
    .apu_dep_i               ( perf_apu_dep       ),
    .apu_wb_i                ( perf_apu_wb        ),

    .mem_load_i              ( data_req_o & data_gnt_i & (~data_we_o) ),
    .mem_store_i             ( data_req_o & data_gnt_i & data_we_o    )
  );

  //  CSR access
  assign csr_access   =  csr_access_ex;
  assign csr_addr     =  csr_addr_int;
  assign csr_wdata    =  alu_operand_a_ex;
  assign csr_op       =  csr_op_ex;

  assign csr_addr_int = csr_num_e'(csr_access_ex ? alu_operand_b_ex[11:0] : '0);



  ///////////////////////////
  //   ____  __  __ ____   //
  //  |  _ \|  \/  |  _ \  //
  //  | |_) | |\/| | |_) | //
  //  |  __/| |  | |  __/  //
  //  |_|   |_|  |_|_|     //
  //                       //
  ///////////////////////////

  generate
  if(PULP_SECURE && USE_PMP) begin : RISCY_PMP
  cv32e40p_pmp
  #(
     .N_PMP_ENTRIES(N_PMP_ENTRIES)
  )
  pmp_unit_i
  (
    .clk                     ( clk                ),
    .rst_n                   ( rst_ni             ),

    .pmp_privil_mode_i       ( current_priv_lvl   ),

    .pmp_addr_i              ( pmp_addr           ),
    .pmp_cfg_i               ( pmp_cfg            ),


    .data_req_i              ( data_req_pmp       ),
    .data_addr_i             ( data_addr_pmp      ),
    .data_we_i               ( data_we_o          ),
    .data_gnt_o              ( data_gnt_pmp       ),

    .data_req_o              ( data_req_o         ),
    .data_gnt_i              ( data_gnt_i         ),
    .data_addr_o             ( data_addr_o        ),
    .data_err_o              ( data_err_pmp       ),
    .data_err_ack_i          ( data_err_ack       ),

    .instr_req_i             ( instr_req_pmp      ),
    .instr_addr_i            ( instr_addr_pmp     ),
    .instr_gnt_o             ( instr_gnt_pmp      ),

    .instr_req_o             ( instr_req_o        ),
    .instr_gnt_i             ( instr_gnt_i        ),
    .instr_addr_o            ( instr_addr_o       ),
    .instr_err_o             ( instr_err_pmp      )
  );
  end else begin
    assign instr_req_o   = instr_req_pmp;
    assign instr_addr_o  = instr_addr_pmp;
    assign instr_gnt_pmp = instr_gnt_i;
    assign instr_err_pmp = 1'b0;

    assign data_req_o    = data_req_pmp;
    assign data_addr_o   = data_addr_pmp;
    assign data_gnt_pmp  = data_gnt_i;
    assign data_err_pmp  = 1'b0;
  end
  endgenerate


`ifndef VERILATOR
`ifdef TRACE_EXECUTION

  logic tracer_clk;
  assign #1 tracer_clk = clk_i;

  cv32e40p_tracer tracer_i
  (
    .clk            ( tracer_clk                           ), // always-running clock for tracing
    .rst_n          ( rst_ni                               ),

    .hart_id_i      ( hart_id_i                            ),

    .pc             ( id_stage_i.pc_id_o                   ),
    .instr          ( id_stage_i.instr                     ),
    .controller_state_i ( id_stage_i.controller_i.ctrl_fsm_cs ),
    .compressed     ( id_stage_i.is_compressed_o           ),
    .id_valid       ( id_stage_i.id_valid_o                ),
    .is_decoding    ( id_stage_i.is_decoding_o             ),
    .is_illegal     ( id_stage_i.illegal_insn_dec          ),
    .rs1_value      ( id_stage_i.operand_a_fw_id           ),
    .rs2_value      ( id_stage_i.operand_b_fw_id           ),
    .rs3_value      ( id_stage_i.alu_operand_c             ),
    .rs2_value_vec  ( id_stage_i.alu_operand_b             ),

    .rs1_is_fp      ( id_stage_i.regfile_fp_a              ),
    .rs2_is_fp      ( id_stage_i.regfile_fp_b              ),
    .rs3_is_fp      ( id_stage_i.regfile_fp_c              ),
    .rd_is_fp       ( id_stage_i.regfile_fp_d              ),

    .ex_valid       ( ex_valid                             ),
    .ex_reg_addr    ( regfile_alu_waddr_fw                 ),
    .ex_reg_we      ( regfile_alu_we_fw                    ),
    .ex_reg_wdata   ( regfile_alu_wdata_fw                 ),

    .ex_data_addr   ( data_addr_o                          ),
    .ex_data_req    ( data_req_o                           ),
    .ex_data_gnt    ( data_gnt_i                           ),
    .ex_data_we     ( data_we_o                            ),
    .ex_data_wdata  ( data_wdata_o                         ),
    .data_misaligned ( data_misaligned                     ),

    .wb_bypass      ( ex_stage_i.branch_in_ex_i            ),

    .wb_valid       ( wb_valid                             ),
    .wb_reg_addr    ( regfile_waddr_fw_wb_o                ),
    .wb_reg_we      ( regfile_we_wb                        ),
    .wb_reg_wdata   ( regfile_wdata                        ),

    .imm_u_type     ( id_stage_i.imm_u_type                ),
    .imm_uj_type    ( id_stage_i.imm_uj_type               ),
    .imm_i_type     ( id_stage_i.imm_i_type                ),
    .imm_iz_type    ( id_stage_i.imm_iz_type[11:0]         ),
    .imm_z_type     ( id_stage_i.imm_z_type                ),
    .imm_s_type     ( id_stage_i.imm_s_type                ),
    .imm_sb_type    ( id_stage_i.imm_sb_type               ),
    .imm_s2_type    ( id_stage_i.imm_s2_type               ),
    .imm_s3_type    ( id_stage_i.imm_s3_type               ),
    .imm_vs_type    ( id_stage_i.imm_vs_type               ),
    .imm_vu_type    ( id_stage_i.imm_vu_type               ),
    .imm_shuffle_type ( id_stage_i.imm_shuffle_type        ),
    .imm_clip_type  ( id_stage_i.instr[11:7]               )
  );
`endif
`endif

`ifndef VERILATOR

  //----------------------------------------------------------------------------
  // Assumptions
  //----------------------------------------------------------------------------

  generate
  if (PULP_CLUSTER) begin

    // Assumptions/requirements on the environment when pulp_clock_en_i = 0
    property p_env_req_0;
       @(posedge clk_i) disable iff (!rst_ni) (pulp_clock_en_i == 1'b0) |-> (irq_i == 'b0) && (debug_req_i == 1'b0) &&
                                                                            (instr_rvalid_i == 1'b0) && (instr_gnt_i == 1'b0) &&
                                                                            (data_rvalid_i == 1'b0) && (data_gnt_i == 1'b0);
    endproperty

    a_env_req_0 : assume property(p_env_req_0);

<<<<<<< HEAD
  // Check that IRQ indices which are reserved by the RISC-V privileged spec
  // or are meant for User or Hypervisor mode are not used (i.e. tied to 0)
  property p_no_reserved_irq;
     @(posedge clk) (1'b1) |-> ((irq_i[15:12] == 4'b0) && (irq_i[10:8] == 3'b0) && (irq_i[6:4] == 3'b0) && (irq_i[2:0] == 3'b0));
  endproperty
=======
    // Assumptions/requirements on the environment when core_sleep_o = 0
    property p_env_req_1;
       @(posedge clk_i) disable iff (!rst_ni) (core_sleep_o == 1'b0) |-> (pulp_clock_en_i == 1'b1);
    endproperty
>>>>>>> 8a3345cd

    a_env_req_1 : assume property(p_env_req_1);

  end
  endgenerate

  //----------------------------------------------------------------------------
  // Assertions
  //----------------------------------------------------------------------------

`endif

endmodule<|MERGE_RESOLUTION|>--- conflicted
+++ resolved
@@ -145,13 +145,10 @@
 
   logic              clear_instr_valid;
   logic              pc_set;
-<<<<<<< HEAD
+
   logic [3:0]        pc_mux_id;         // Mux selector for next PC
   logic [2:0]        exc_pc_mux_id;     // Mux selector for exception PC
-=======
-  logic [2:0]        pc_mux_id;     // Mux selector for next PC
-  logic [2:0]        exc_pc_mux_id; // Mux selector for exception PC
->>>>>>> 8a3345cd
+
   logic [5:0]        m_exc_vec_pc_mux_id; // Mux selector for vectored IRQ PC
   logic [5:0]        u_exc_vec_pc_mux_id; // Mux selector for vectored IRQ PC
   logic [5:0]        exc_cause;
@@ -439,7 +436,7 @@
 
   cv32e40p_sleep_unit
   #(
-    .PULP_CLUSTER               ( PULP_CLUSTER         ) 
+    .PULP_CLUSTER               ( PULP_CLUSTER         )
   )
   sleep_unit_i
   (
@@ -1258,18 +1255,10 @@
 
     a_env_req_0 : assume property(p_env_req_0);
 
-<<<<<<< HEAD
-  // Check that IRQ indices which are reserved by the RISC-V privileged spec
-  // or are meant for User or Hypervisor mode are not used (i.e. tied to 0)
-  property p_no_reserved_irq;
-     @(posedge clk) (1'b1) |-> ((irq_i[15:12] == 4'b0) && (irq_i[10:8] == 3'b0) && (irq_i[6:4] == 3'b0) && (irq_i[2:0] == 3'b0));
-  endproperty
-=======
     // Assumptions/requirements on the environment when core_sleep_o = 0
     property p_env_req_1;
        @(posedge clk_i) disable iff (!rst_ni) (core_sleep_o == 1'b0) |-> (pulp_clock_en_i == 1'b1);
     endproperty
->>>>>>> 8a3345cd
 
     a_env_req_1 : assume property(p_env_req_1);
 
