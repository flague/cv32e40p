// Copyright 2018 ETH Zurich and University of Bologna.
// Copyright and related rights are licensed under the Solderpad Hardware
// License, Version 0.51 (the "License"); you may not use this file except in
// compliance with the License.  You may obtain a copy of the License at
// http://solderpad.org/licenses/SHL-0.51. Unless required by applicable law
// or agreed to in writing, software, hardware and materials distributed under
// this License is distributed on an "AS IS" BASIS, WITHOUT WARRANTIES OR
// CONDITIONS OF ANY KIND, either express or implied. See the License for the
// specific language governing permissions and limitations under the License.

////////////////////////////////////////////////////////////////////////////////
// Engineer:       Renzo Andri - andrire@student.ethz.ch                      //
//                                                                            //
// Additional contributions by:                                               //
//                 Igor Loi - igor.loi@unibo.it                               //
//                 Andreas Traber - atraber@student.ethz.ch                   //
//                 Sven Stucki - svstucki@student.ethz.ch                     //
//                                                                            //
// Design Name:    Instruction Fetch Stage                                    //
// Project Name:   RI5CY                                                      //
// Language:       SystemVerilog                                              //
//                                                                            //
// Description:    Instruction fetch unit: Selection of the next PC, and      //
//                 buffering (sampling) of the read instruction               //
//                                                                            //
////////////////////////////////////////////////////////////////////////////////


import riscv_defines::*;

module riscv_if_stage
#(
  parameter N_HWLP          = 2,
  parameter RDATA_WIDTH     = 32,
  parameter FPU             = 0
)
(
    input  logic        clk,
    input  logic        rst_n,

    // Used to calculate the exception offsets
    input  logic [23:0] m_trap_base_addr_i,
    input  logic [23:0] u_trap_base_addr_i,
    input  logic  [1:0] trap_addr_mux_i,
    // Boot address
    input  logic [30:0] boot_addr_i,

    // Debug mode halt address
    input  logic [29:0] dm_halt_addr_i,

    // instruction request control
    input  logic        req_i,

    // instruction cache interface
    output logic                   instr_req_o,
    output logic            [31:0] instr_addr_o,
    input  logic                   instr_gnt_i,
    input  logic                   instr_rvalid_i,
    input  logic [RDATA_WIDTH-1:0] instr_rdata_i,
    input  logic                   instr_err_pmp_i,

    // Output of IF Pipeline stage
    output logic              instr_valid_id_o,      // instruction in IF/ID pipeline is valid
    output logic       [31:0] instr_rdata_id_o,      // read instruction is sampled and sent to ID stage for decoding

    output logic              is_fetch_failed_o,
    output logic       [31:0] branch_target_o,

    // Forwarding ports - control signals
    input  logic        clear_instr_valid_i,   // clear instruction valid bit in IF/ID pipe
    input  logic        pc_set_i,              // set the program counter to a new value
    input  logic [31:0] mepc_i,    // address used to restore PC when the interrupt/exception is served
    input  logic [31:0] uepc_i,    // address used to restore PC when the interrupt/exception is served

    input  logic [31:0] depc_i,    // address used to restore PC when the debug is served

    input  logic  [3:0] pc_mux_i,              // sel for pc multiplexer
    input  logic  [2:0] exc_pc_mux_i,          // selects ISR address
<<<<<<< HEAD
    input  logic  [4:0] exc_vec_pc_mux_i,      // selects ISR address for vectorized interrupt lines
    input  logic [31:0] pc_i,
=======
    input  logic  [5:0] m_exc_vec_pc_mux_i,    // selects ISR address for vectorized interrupt lines
    input  logic  [5:0] u_exc_vec_pc_mux_i,    // selects ISR address for vectorized interrupt lines
>>>>>>> 101f455d

    // jump and branch target and decision
    input  logic [31:0] jump_target_id_i,      // jump target address
    input  logic [31:0] jump_target_ex_i,      // jump target address

    // from hwloop controller
    input  logic        hwlp_branch_i,
    input  logic [31:0] hwloop_target_i,

    // pipeline stall
    input  logic        halt_if_i,
    input  logic        id_ready_i,

    // misc signals
    output logic        if_busy_o,             // is the IF stage busy fetching instructions?
    output logic        perf_imiss_o           // Instruction Fetch Miss
);

  localparam IGNORE_CAUSE_MSB = 0;             // Ignore the MSB of the exception code (effectively mapping the top 32 and bottom 32 IRQs on top of each other)

  // offset FSM
  enum logic[0:0] {WAIT, IDLE } offset_fsm_cs, offset_fsm_ns;

  logic              if_valid, if_ready;
  logic              valid;

  // prefetch buffer related signals
  logic              prefetch_busy;
  logic              branch_req;
  logic       [31:0] fetch_addr_n;

  logic              fetch_valid;
  logic              fetch_ready;
  logic       [31:0] fetch_rdata;

  logic       [31:0] exc_pc;

  // hardware loop related signals
  logic              hwlp_branch;


  logic [23:0]       trap_base_addr;
  logic  [5:0]       exc_vec_pc_mux;
  logic              fetch_failed;

  // exception PC selection mux
  always_comb
  begin : EXC_PC_MUX
    unique case (trap_addr_mux_i)
      TRAP_MACHINE:  trap_base_addr = m_trap_base_addr_i;
      TRAP_USER:     trap_base_addr = u_trap_base_addr_i;
      default:       trap_base_addr = m_trap_base_addr_i;
    endcase

    unique case (trap_addr_mux_i)
      TRAP_MACHINE:  exc_vec_pc_mux = m_exc_vec_pc_mux_i;
      TRAP_USER:     exc_vec_pc_mux = u_exc_vec_pc_mux_i;
      default:       exc_vec_pc_mux = m_exc_vec_pc_mux_i;
    endcase

    unique case (exc_pc_mux_i)
      EXC_PC_EXCEPTION:                        exc_pc = { trap_base_addr, 8'h0 }; //1.10 all the exceptions go to base address
      EXC_PC_IRQ:                              exc_pc = { trap_base_addr, 1'b0,IGNORE_CAUSE_MSB ? {1'b0, exc_vec_pc_mux[4:0]} : exc_vec_pc_mux[5:0], 2'b0 }; // interrupts are vectored
      EXC_PC_DBD:                              exc_pc = { dm_halt_addr_i, 2'b0 };
      default:                                 exc_pc = { trap_base_addr, 8'h0 };
    endcase
  end

  // fetch address selection
  always_comb
  begin
    fetch_addr_n = '0;

    unique case (pc_mux_i)
      PC_BOOT:      fetch_addr_n = {boot_addr_i, 1'b0};
      PC_JUMP:      fetch_addr_n = jump_target_id_i;
      PC_BRANCH:    fetch_addr_n = jump_target_ex_i;
      PC_EXCEPTION: fetch_addr_n = exc_pc;             // set PC to exception handler
      PC_MRET:      fetch_addr_n = mepc_i; // PC is restored when returning from IRQ/exception
      PC_URET:      fetch_addr_n = uepc_i; // PC is restored when returning from IRQ/exception
      PC_DRET:      fetch_addr_n = depc_i; //
      PC_FENCEI:    fetch_addr_n = pc_i + 4; // jump to next instr forces prefetch buffer reload
      PC_HWLOOP:    fetch_addr_n = hwloop_target_i;
      default:;
    endcase
  end

  assign branch_target_o = fetch_addr_n;

    // prefetch buffer, caches a fixed number of instructions
    riscv_prefetch_buffer prefetch_buffer_i
    (
        .clk               ( clk                         ),
        .rst_n             ( rst_n                       ),

        .req_i             ( req_i                       ),

        .branch_i          ( branch_req                  ),
        .addr_i            ( {fetch_addr_n[31:1], 1'b0}  ),

        .hwlp_branch_i     ( hwlp_branch_i               ),
        .hwloop_target_i   ( hwloop_target_i             ),

        .ready_i           ( fetch_ready                 ),
        .valid_o           ( fetch_valid                 ),
        .rdata_o           ( fetch_rdata                 ),

        // goes to instruction memory / instruction cache
        .instr_req_o       ( instr_req_o                 ),
        .instr_addr_o      ( instr_addr_o                ),
        .instr_gnt_i       ( instr_gnt_i                 ),
        .instr_rvalid_i    ( instr_rvalid_i              ),
        .instr_err_pmp_i   ( instr_err_pmp_i             ),
        .fetch_failed_o    ( fetch_failed                ),
        .instr_rdata_i     ( instr_rdata_i               ),

        // Prefetch Buffer Status
        .busy_o            ( prefetch_busy               )
    );




  // offset FSM state
  always_ff @(posedge clk, negedge rst_n)
  begin
    if (rst_n == 1'b0) begin
      offset_fsm_cs     <= IDLE;
    end else begin
      offset_fsm_cs     <= offset_fsm_ns;
    end
  end

  // offset FSM state transition logic
  always_comb
  begin
    offset_fsm_ns = offset_fsm_cs;

    fetch_ready   = 1'b0;
    branch_req    = 1'b0;
    valid         = 1'b0;

    unique case (offset_fsm_cs)
      // no valid instruction data for ID stage
      // assume aligned
      IDLE: begin
        if (req_i) begin
          branch_req    = 1'b1;
          offset_fsm_ns = WAIT;
        end
      end

      // serving aligned 32 bit or 16 bit instruction, we don't know yet
      WAIT: begin
        if (fetch_valid) begin
          valid   = 1'b1; // an instruction is ready for ID stage

          if (req_i && if_valid) begin
            fetch_ready   = 1'b1;
            offset_fsm_ns = WAIT;
          end
        end
      end

      default: begin
        offset_fsm_ns = IDLE;
      end
    endcase


    // take care of jumps and branches
    if (pc_set_i) begin
      valid = 1'b0;

      // switch to new PC from ID stage
      branch_req    = 1'b1;
      offset_fsm_ns = WAIT;
    end
    else begin
      if(hwlp_branch)
        valid = 1'b0;
    end
  end

  assign if_busy_o       = prefetch_busy;

  assign perf_imiss_o    = (~fetch_valid) | branch_req;


  // IF-ID pipeline registers, frozen when the ID stage is stalled
  always_ff @(posedge clk, negedge rst_n)
  begin : IF_ID_PIPE_REGISTERS
    if (rst_n == 1'b0)
    begin
      instr_valid_id_o      <= 1'b0;
      instr_rdata_id_o      <= '0;
      is_fetch_failed_o     <= 1'b0;

    end
    else
    begin

      if (if_valid)
      begin
        instr_valid_id_o    <= 1'b1;
        instr_rdata_id_o    <= fetch_rdata;
        is_fetch_failed_o   <= 1'b0;
      end else if (clear_instr_valid_i) begin
        instr_valid_id_o    <= 1'b0;
        is_fetch_failed_o   <= fetch_failed;
      end
    end
    end

  assign if_ready = valid & id_ready_i;
  assign if_valid = (~halt_if_i) & if_ready;

  //----------------------------------------------------------------------------
  // Assertions
  //----------------------------------------------------------------------------
  `ifndef VERILATOR
    // there should never be a grant when there is no request
    assert property (
      @(posedge clk) (instr_gnt_i) |-> (instr_req_o) )
      else $warning("There was a grant without a request");
  `endif
endmodule<|MERGE_RESOLUTION|>--- conflicted
+++ resolved
@@ -76,13 +76,11 @@
 
     input  logic  [3:0] pc_mux_i,              // sel for pc multiplexer
     input  logic  [2:0] exc_pc_mux_i,          // selects ISR address
-<<<<<<< HEAD
-    input  logic  [4:0] exc_vec_pc_mux_i,      // selects ISR address for vectorized interrupt lines
+
     input  logic [31:0] pc_i,
-=======
+
     input  logic  [5:0] m_exc_vec_pc_mux_i,    // selects ISR address for vectorized interrupt lines
     input  logic  [5:0] u_exc_vec_pc_mux_i,    // selects ISR address for vectorized interrupt lines
->>>>>>> 101f455d
 
     // jump and branch target and decision
     input  logic [31:0] jump_target_id_i,      // jump target address
