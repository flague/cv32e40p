// Copyright 2018 ETH Zurich and University of Bologna.
// Copyright and related rights are licensed under the Solderpad Hardware
// License, Version 0.51 (the "License"); you may not use this file except in
// compliance with the License.  You may obtain a copy of the License at
// http://solderpad.org/licenses/SHL-0.51. Unless required by applicable law
// or agreed to in writing, software, hardware and materials distributed under
// this License is distributed on an "AS IS" BASIS, WITHOUT WARRANTIES OR
// CONDITIONS OF ANY KIND, either express or implied. See the License for the
// specific language governing permissions and limitations under the License.

////////////////////////////////////////////////////////////////////////////////
// Engineer:       Matthias Baer - baermatt@student.ethz.ch                   //
//                                                                            //
// Additional contributions by:                                               //
//                 Igor Loi - igor.loi@unibo.it                               //
//                 Andreas Traber - atraber@student.ethz.ch                   //
//                 Sven Stucki - svstucki@student.ethz.ch                     //
//                 Michael Gautschi - gautschi@iis.ee.ethz.ch                 //
//                 Davide Schiavone - pschiavo@iis.ee.ethz.ch                 //
//                                                                            //
// Design Name:    Top level module                                           //
// Project Name:   RI5CY                                                      //
// Language:       SystemVerilog                                              //
//                                                                            //
// Description:    Top level module of the RISC-V core.                       //
//                 added APU, FPU parameter to include the APU_dispatcher     //
//                 and the FPU                                                //
//                                                                            //
////////////////////////////////////////////////////////////////////////////////

import apu_core_package::*;

`include "riscv_config.sv"

import riscv_defines::*;

module riscv_core
#(
  parameter PULP_HWLP           =  0,
  parameter PULP_CLUSTER        =  0,
  parameter FPU                 =  0,
  parameter PULP_ZFINX          =  0,
  parameter NUM_MHPMCOUNTERS    =  1
)
(
  // Clock and Reset
  input  logic        clk_i,
  input  logic        rst_ni,

  input  logic        clock_en_i,    // enable clock, otherwise it is gated
  input  logic        scan_cg_en_i,  // enable all clock gates for testing

  // Core ID, Cluster ID, debug mode halt address and boot address are considered more or less static
  input  logic [31:0] boot_addr_i,
  input  logic [31:0] dm_halt_addr_i,
  input  logic [31:0] hart_id_i,

  // Instruction memory interface
  output logic        instr_req_o,
  input  logic        instr_gnt_i,
  input  logic        instr_rvalid_i,
  output logic [31:0] instr_addr_o,
  input  logic [31:0] instr_rdata_i,

  // Data memory interface
  output logic        data_req_o,
  input  logic        data_gnt_i,
  input  logic        data_rvalid_i,
  output logic        data_we_o,
  output logic [3:0]  data_be_o,
  output logic [31:0] data_addr_o,
  output logic [31:0] data_wdata_o,
  input  logic [31:0] data_rdata_i,

  // apu-interconnect
  // handshake signals
  output logic                           apu_master_req_o,
  output logic                           apu_master_ready_o,
  input logic                            apu_master_gnt_i,
  // request channel
  output logic [APU_NARGS_CPU-1:0][31:0] apu_master_operands_o,
  output logic [APU_WOP_CPU-1:0]         apu_master_op_o,
  output logic [WAPUTYPE-1:0]            apu_master_type_o,
  output logic [APU_NDSFLAGS_CPU-1:0]    apu_master_flags_o,
  // response channel
  input logic                            apu_master_valid_i,
  input logic [31:0]                     apu_master_result_i,
  input logic [APU_NUSFLAGS_CPU-1:0]     apu_master_flags_i,

  // Interrupt inputs
  output logic        irq_ack_o,
  output logic [4:0]  irq_id_o,

  input  logic        irq_software_i,
  input  logic        irq_timer_i,
  input  logic        irq_external_i,
  input  logic [14:0] irq_fast_i,
  input  logic        irq_nmi_i,
  input  logic [31:0] irq_fastx_i,

  // Debug Interface
  input  logic        debug_req_i,


  // CPU Control Signals
  input  logic        fetch_enable_i,
  output logic        core_busy_o
);

  // Unused parameters and signals (left in code for future design extensions)
  localparam INSTR_RDATA_WIDTH   = 32;
  localparam PULP_SECURE         =  0;
  localparam N_PMP_ENTRIES       = 16;
  localparam USE_PMP             =  0;          // if PULP_SECURE is 1, you can still not use the PMP
  localparam A_EXTENSION         =  0;
  localparam FP_DIVSQRT          =  FPU;
  localparam SHARED_FP           =  0;
  localparam SHARED_DSP_MULT     =  0;
  localparam SHARED_INT_MULT     =  0;
  localparam SHARED_INT_DIV      =  0;
  localparam SHARED_FP_DIVSQRT   =  0;
  localparam DEBUG_TRIGGER_EN    =  1;

  // Unused signals related to above unused parameters
  // Left in code (with their original _i, _o postfixes) for future design extensions;
  // these used to be former inputs/outputs of RI5CY

  logic [5:0]                     data_atop_o;  // atomic operation, only active if parameter `A_EXTENSION != 0`
<<<<<<< HEAD
  logic [N_EXT_PERF_COUNTERS-1:0] ext_perf_counters_i;
  logic                           irq_sec_i;
=======
  logic                           irq_sec_i = 1'b0;
>>>>>>> c304b1dd
  logic                           sec_lvl_o;

  localparam N_HWLP      = 2;
  localparam N_HWLP_BITS = $clog2(N_HWLP);
  localparam APU         = ((SHARED_DSP_MULT==1) | (SHARED_INT_DIV==1) | (FPU==1)) ? 1 : 0;


  // IF/ID signals
  logic              is_hwlp_id;
  logic [N_HWLP-1:0] hwlp_dec_cnt_id;
  logic              instr_valid_id;
  logic [31:0]       instr_rdata_id;    // Instruction sampled inside IF stage
  logic              is_compressed_id;
  logic              is_fetch_failed_id;
  logic              illegal_c_insn_id; // Illegal compressed instruction sent to ID stage
  logic [31:0]       pc_if;             // Program counter in IF stage
  logic [31:0]       pc_id;             // Program counter in ID stage

  logic              clear_instr_valid;
  logic              pc_set;
  logic [2:0]        pc_mux_id;     // Mux selector for next PC
  logic [2:0]        exc_pc_mux_id; // Mux selector for exception PC
  logic [5:0]        exc_cause;
  logic [1:0]        trap_addr_mux;

  // ID performance counter signals
  logic        is_decoding;

  logic        useincr_addr_ex;   // Active when post increment
  logic        data_misaligned;

  logic        mult_multicycle;

  // Jump and branch target and decision (EX->IF)
  logic [31:0] jump_target_id, jump_target_ex;
  logic        branch_in_ex;
  logic        branch_decision;

  logic        ctrl_busy;
  logic        if_busy;
  logic        lsu_busy;
  logic        apu_busy;

  logic [31:0] pc_ex; // PC of last executed branch or p.elw

  // ALU Control
  logic        alu_en_ex;
  logic [ALU_OP_WIDTH-1:0] alu_operator_ex;
  logic [31:0] alu_operand_a_ex;
  logic [31:0] alu_operand_b_ex;
  logic [31:0] alu_operand_c_ex;
  logic [ 4:0] bmask_a_ex;
  logic [ 4:0] bmask_b_ex;
  logic [ 1:0] imm_vec_ext_ex;
  logic [ 1:0] alu_vec_mode_ex;
  logic        alu_is_clpx_ex, alu_is_subrot_ex;
  logic [ 1:0] alu_clpx_shift_ex;

  // Multiplier Control
  logic [ 2:0] mult_operator_ex;
  logic [31:0] mult_operand_a_ex;
  logic [31:0] mult_operand_b_ex;
  logic [31:0] mult_operand_c_ex;
  logic        mult_en_ex;
  logic        mult_sel_subword_ex;
  logic [ 1:0] mult_signed_mode_ex;
  logic [ 4:0] mult_imm_ex;
  logic [31:0] mult_dot_op_a_ex;
  logic [31:0] mult_dot_op_b_ex;
  logic [31:0] mult_dot_op_c_ex;
  logic [ 1:0] mult_dot_signed_ex;
  logic        mult_is_clpx_ex;
  logic [ 1:0] mult_clpx_shift_ex;
  logic        mult_clpx_img_ex;

  // FPU
  logic [C_PC-1:0]            fprec_csr;
  logic [C_RM-1:0]            frm_csr;
  logic [C_FFLAG-1:0]         fflags;
  logic [C_FFLAG-1:0]         fflags_csr;
  logic                       fflags_we;

  // APU
  logic                        apu_en_ex;
  logic [WAPUTYPE-1:0]         apu_type_ex;
  logic [APU_NDSFLAGS_CPU-1:0] apu_flags_ex;
  logic [APU_WOP_CPU-1:0]      apu_op_ex;
  logic [1:0]                  apu_lat_ex;
  logic [APU_NARGS_CPU-1:0][31:0]                 apu_operands_ex;
  logic [5:0]                  apu_waddr_ex;

  logic [2:0][5:0]             apu_read_regs;
  logic [2:0]                  apu_read_regs_valid;
  logic                        apu_read_dep;
  logic [1:0][5:0]             apu_write_regs;
  logic [1:0]                  apu_write_regs_valid;
  logic                        apu_write_dep;

  logic                        perf_apu_type;
  logic                        perf_apu_cont;
  logic                        perf_apu_dep;
  logic                        perf_apu_wb;

  // Register Write Control
  logic [5:0]  regfile_waddr_ex;
  logic        regfile_we_ex;
  logic [5:0]  regfile_waddr_fw_wb_o;        // From WB to ID
  logic        regfile_we_wb;
  logic [31:0] regfile_wdata;

  logic [5:0]  regfile_alu_waddr_ex;
  logic        regfile_alu_we_ex;

  logic [5:0]  regfile_alu_waddr_fw;
  logic        regfile_alu_we_fw;
  logic [31:0] regfile_alu_wdata_fw;

  // CSR control
  logic        csr_access_ex;
  logic [1:0]  csr_op_ex;
  logic [23:0] mtvec, mtvecx, utvec;

  logic        csr_access;
  logic [1:0]  csr_op;
  csr_num_e    csr_addr;
  csr_num_e    csr_addr_int;
  logic [31:0] csr_rdata;
  logic [31:0] csr_wdata;
  PrivLvl_t    current_priv_lvl;

  // Data Memory Control:  From ID stage (id-ex pipe) <--> load store unit
  logic        data_we_ex;
  logic [5:0]  data_atop_ex;
  logic [1:0]  data_type_ex;
  logic [1:0]  data_sign_ext_ex;
  logic [1:0]  data_reg_offset_ex;
  logic        data_req_ex;
  logic        data_load_event_ex;
  logic        data_misaligned_ex;

  logic [31:0] lsu_rdata;

  // stall control
  logic        halt_if;
  logic        id_ready;
  logic        ex_ready;

  logic        id_valid;
  logic        ex_valid;
  logic        wb_valid;

  logic        lsu_ready_ex;
  logic        lsu_ready_wb;

  logic        apu_ready_wb;

  // Signals between instruction core interface and pipe (if and id stages)
  logic        instr_req_int;    // Id stage asserts a req to instruction core interface

  // Interrupts
  logic        m_irq_enable, u_irq_enable;
  logic        csr_irq_sec;
  logic [31:0] mepc, uepc, depc;

  logic        csr_save_cause;
  logic        csr_save_if;
  logic        csr_save_id;
  logic        csr_save_ex;
  logic [6:0]  csr_cause;
  logic        csr_restore_mret_id;
  logic        csr_restore_uret_id;

  logic        csr_restore_dret_id;

  // debug mode and dcsr configuration
  logic        debug_mode;
  logic [2:0]  debug_cause;
  logic        debug_csr_save;
  logic        debug_single_step;
  logic        debug_ebreakm;
  logic        debug_ebreaku;
  logic        trigger_match;

  // Hardware loop controller signals
  logic [N_HWLP-1:0] [31:0] hwlp_start;
  logic [N_HWLP-1:0] [31:0] hwlp_end;
  logic [N_HWLP-1:0] [31:0] hwlp_cnt;

  // used to write from CS registers to hardware loop registers
  logic   [N_HWLP_BITS-1:0] csr_hwlp_regid;
  logic               [2:0] csr_hwlp_we;
  logic              [31:0] csr_hwlp_data;

  // Performance Counters
  logic        perf_imiss;
  logic        perf_jump;
  logic        perf_jr_stall;
  logic        perf_ld_stall;
  logic        perf_pipeline_stall;

  //core busy signals
  logic        core_ctrl_firstfetch, core_busy_int, core_busy_q;

  //pmp signals
  logic  [N_PMP_ENTRIES-1:0] [31:0] pmp_addr;
  logic  [N_PMP_ENTRIES-1:0] [7:0]  pmp_cfg;

  logic                             data_req_pmp;
  logic [31:0]                      data_addr_pmp;
  logic                             data_gnt_pmp;
  logic                             data_err_pmp;
  logic                             data_err_ack;
  logic                             instr_req_pmp;
  logic                             instr_gnt_pmp;
  logic [31:0]                      instr_addr_pmp;
  logic                             instr_err_pmp;

  // interrupt signals
  logic        irq_pending;
  logic [5:0]  irq_id;

  //Simchecker signal
  logic is_interrupt;
  assign is_interrupt = (pc_mux_id == PC_EXCEPTION) && (exc_pc_mux_id == EXC_PC_IRQ);

  // N_EXT_PERF_COUNTERS == 0
  assign ext_perf_counters_i = 'b0;

  // PULP_SECURE == 0
  assign irq_sec_i = 1'b0;

  // APU master signals
   generate
      if ( SHARED_FP ) begin
         assign apu_master_type_o  = apu_type_ex;
         assign apu_master_flags_o = apu_flags_ex;
         assign fflags_csr         = apu_master_flags_i;
      end
      else begin
         assign apu_master_type_o  = '0;
         assign apu_master_flags_o = '0;
         assign fflags_csr         = fflags;
      end
   endgenerate

`ifdef APU_TRACE

   int         apu_trace;
   string      fn;
   string      apu_waddr_trace;


   // open/close output file for writing
   initial
     begin
        wait(rst_ni == 1'b1);
        // hart_id_i[10:5] and hart_id_i[3:0] mean cluster_id and core_id in PULP
        $sformat(fn, "apu_trace_core_%h_%h.log", hart_id_i[10:5], hart_id_i[3:0]);
        $display("[APU_TRACER] Output filename is: %s", fn);
        apu_trace = $fopen(fn, "w");
        $fwrite(apu_trace, "time       register \tresult\n");

        while(1) begin

           @(negedge clk_i);
           if (ex_stage_i.apu_valid == 1'b1) begin
              if (ex_stage_i.apu_waddr>31)
                $sformat(apu_waddr_trace, "f%d",ex_stage_i.apu_waddr[4:0]);
              else
                $sformat(apu_waddr_trace, "x%d",ex_stage_i.apu_waddr[4:0]);
              $fwrite(apu_trace, "%t %s \t\t%h\n", $time, apu_waddr_trace, ex_stage_i.apu_result);
           end
        end

   end

   final
     begin
        $fclose(apu_trace);
     end
`endif

  //////////////////////////////////////////////////////////////////////////////////////////////
  //   ____ _            _      __  __                                                   _    //
  //  / ___| | ___   ___| | __ |  \/  | __ _ _ __   __ _  __ _  ___ _ __ ___   ___ _ __ | |_  //
  // | |   | |/ _ \ / __| |/ / | |\/| |/ _` | '_ \ / _` |/ _` |/ _ \ '_ ` _ \ / _ \ '_ \| __| //
  // | |___| | (_) | (__|   <  | |  | | (_| | | | | (_| | (_| |  __/ | | | | |  __/ | | | |_  //
  //  \____|_|\___/ \___|_|\_\ |_|  |_|\__,_|_| |_|\__,_|\__, |\___|_| |_| |_|\___|_| |_|\__| //
  //                                                     |___/                                //
  //////////////////////////////////////////////////////////////////////////////////////////////

  logic        clk;

  logic        clock_en;


  logic        sleeping;


  assign core_busy_o = core_ctrl_firstfetch ? 1'b1 : core_busy_q;

  // if we are sleeping on a barrier let's just wait on the instruction
  // interface to finish loading instructions
  assign core_busy_int = (PULP_CLUSTER & data_load_event_ex & data_req_o) ? (if_busy | apu_busy) : (if_busy | ctrl_busy | lsu_busy | apu_busy);

  assign clock_en      = PULP_CLUSTER ? clock_en_i | core_busy_o : irq_pending | debug_req_i | core_busy_o;

  assign sleeping      = ~core_busy_o;


  always_ff @(posedge clk_i, negedge rst_ni)
  begin
    if (rst_ni == 1'b0) begin
      core_busy_q <= 1'b0;
    end else begin
      core_busy_q <= core_busy_int;
    end
  end

  // main clock gate of the core
  // generates all clocks except the one for the debug unit which is
  // independent
  cv32e40p_clock_gate core_clock_gate_i
  (
    .clk_i        ( clk_i           ),
    .en_i         ( clock_en        ),
    .scan_cg_en_i ( scan_cg_en_i    ),
    .clk_o        ( clk             )
  );

  //////////////////////////////////////////////////
  //   ___ _____   ____ _____  _    ____ _____    //
  //  |_ _|  ___| / ___|_   _|/ \  / ___| ____|   //
  //   | || |_    \___ \ | | / _ \| |  _|  _|     //
  //   | ||  _|    ___) || |/ ___ \ |_| | |___    //
  //  |___|_|     |____/ |_/_/   \_\____|_____|   //
  //                                              //
  //////////////////////////////////////////////////
  riscv_if_stage
  #(
    .N_HWLP              ( N_HWLP            ),
    .RDATA_WIDTH         ( INSTR_RDATA_WIDTH ),
    .FPU                 ( FPU               )
  )
  if_stage_i
  (
    .clk                 ( clk               ),
    .rst_n               ( rst_ni            ),

    // boot address
    .boot_addr_i         ( boot_addr_i[31:1] ),

    // debug mode halt address
    .dm_halt_addr_i      ( dm_halt_addr_i[31:2] ),

    // trap vector location
    .m_trap_base_addr_i  ( mtvec             ),
    .m_trap_base_addrx_i ( mtvecx            ),
    .u_trap_base_addr_i  ( utvec             ),
    .trap_addr_mux_i     ( trap_addr_mux     ),

    // instruction request control
    .req_i               ( instr_req_int     ),

    // instruction cache interface
    .instr_req_o         ( instr_req_pmp     ),
    .instr_addr_o        ( instr_addr_pmp    ),
    .instr_gnt_i         ( instr_gnt_pmp     ),
    .instr_rvalid_i      ( instr_rvalid_i    ),
    .instr_rdata_i       ( instr_rdata_i     ),
    .instr_err_pmp_i     ( instr_err_pmp     ),

    // outputs to ID stage
    .hwlp_dec_cnt_id_o   ( hwlp_dec_cnt_id   ),
    .is_hwlp_id_o        ( is_hwlp_id        ),
    .instr_valid_id_o    ( instr_valid_id    ),
    .instr_rdata_id_o    ( instr_rdata_id    ),
    .is_compressed_id_o  ( is_compressed_id  ),
    .illegal_c_insn_id_o ( illegal_c_insn_id ),
    .pc_if_o             ( pc_if             ),
    .pc_id_o             ( pc_id             ),
    .is_fetch_failed_o   ( is_fetch_failed_id ),

    // control signals
    .clear_instr_valid_i ( clear_instr_valid ),
    .pc_set_i            ( pc_set            ),

    .mepc_i              ( mepc              ), // exception return address
    .uepc_i              ( uepc              ), // exception return address

    .depc_i              ( depc              ), // debug return address

    .pc_mux_i            ( pc_mux_id         ), // sel for pc multiplexer
    .exc_pc_mux_i        ( exc_pc_mux_id     ),
    .exc_vec_pc_mux_i    ( exc_cause[4:0]    ),

    // from hwloop registers
    .hwlp_start_i        ( hwlp_start        ),
    .hwlp_end_i          ( hwlp_end          ),
    .hwlp_cnt_i          ( hwlp_cnt          ),


    // Jump targets
    .jump_target_id_i    ( jump_target_id    ),
    .jump_target_ex_i    ( jump_target_ex    ),

    // pipeline stalls
    .halt_if_i           ( halt_if           ),
    .id_ready_i          ( id_ready          ),

    .if_busy_o           ( if_busy           ),
    .perf_imiss_o        ( perf_imiss        )
  );


  /////////////////////////////////////////////////
  //   ___ ____    ____ _____  _    ____ _____   //
  //  |_ _|  _ \  / ___|_   _|/ \  / ___| ____|  //
  //   | || | | | \___ \ | | / _ \| |  _|  _|    //
  //   | || |_| |  ___) || |/ ___ \ |_| | |___   //
  //  |___|____/  |____/ |_/_/   \_\____|_____|  //
  //                                             //
  /////////////////////////////////////////////////
  riscv_id_stage
  #(
    .PULP_HWLP                    ( PULP_HWLP            ),
    .N_HWLP                       ( N_HWLP               ),
    .PULP_SECURE                  ( PULP_SECURE          ),
    .USE_PMP                      ( USE_PMP              ),
    .A_EXTENSION                  ( A_EXTENSION          ),
    .APU                          ( APU                  ),
    .FPU                          ( FPU                  ),
    .PULP_ZFINX                   ( PULP_ZFINX           ),
    .FP_DIVSQRT                   ( FP_DIVSQRT           ),
    .SHARED_FP                    ( SHARED_FP            ),
    .SHARED_DSP_MULT              ( SHARED_DSP_MULT      ),
    .SHARED_INT_MULT              ( SHARED_INT_MULT      ),
    .SHARED_INT_DIV               ( SHARED_INT_DIV       ),
    .SHARED_FP_DIVSQRT            ( SHARED_FP_DIVSQRT    ),
    .WAPUTYPE                     ( WAPUTYPE             ),
    .APU_NARGS_CPU                ( APU_NARGS_CPU        ),
    .APU_WOP_CPU                  ( APU_WOP_CPU          ),
    .APU_NDSFLAGS_CPU             ( APU_NDSFLAGS_CPU     ),
    .APU_NUSFLAGS_CPU             ( APU_NUSFLAGS_CPU     ),
    .DEBUG_TRIGGER_EN             ( DEBUG_TRIGGER_EN     )
  )
  id_stage_i
  (
    .clk                          ( clk                  ),
    .rst_n                        ( rst_ni               ),

    .scan_cg_en_i                 ( scan_cg_en_i         ),

    // Processor Enable
    .fetch_enable_i               ( fetch_enable_i       ),
    .ctrl_busy_o                  ( ctrl_busy            ),
    .core_ctrl_firstfetch_o       ( core_ctrl_firstfetch ),
    .is_decoding_o                ( is_decoding          ),

    // Interface to instruction memory
    .hwlp_dec_cnt_i               ( hwlp_dec_cnt_id      ),
    .is_hwlp_i                    ( is_hwlp_id           ),
    .instr_valid_i                ( instr_valid_id       ),
    .instr_rdata_i                ( instr_rdata_id       ),
    .instr_req_o                  ( instr_req_int        ),

    // Jumps and branches
    .branch_in_ex_o               ( branch_in_ex         ),
    .branch_decision_i            ( branch_decision      ),
    .jump_target_o                ( jump_target_id       ),

    // IF and ID control signals
    .clear_instr_valid_o          ( clear_instr_valid    ),
    .pc_set_o                     ( pc_set               ),
    .pc_mux_o                     ( pc_mux_id            ),
    .exc_pc_mux_o                 ( exc_pc_mux_id        ),
    .exc_cause_o                  ( exc_cause            ),
    .trap_addr_mux_o              ( trap_addr_mux        ),
    .illegal_c_insn_i             ( illegal_c_insn_id    ),
    .is_compressed_i              ( is_compressed_id     ),
    .is_fetch_failed_i            ( is_fetch_failed_id   ),

    .pc_if_i                      ( pc_if                ),
    .pc_id_i                      ( pc_id                ),

    // Stalls
    .halt_if_o                    ( halt_if              ),

    .id_ready_o                   ( id_ready             ),
    .ex_ready_i                   ( ex_ready             ),
    .wb_ready_i                   ( lsu_ready_wb         ),

    .id_valid_o                   ( id_valid             ),
    .ex_valid_i                   ( ex_valid             ),

    // From the Pipeline ID/EX
    .pc_ex_o                      ( pc_ex                ),

    .alu_en_ex_o                  ( alu_en_ex            ),
    .alu_operator_ex_o            ( alu_operator_ex      ),
    .alu_operand_a_ex_o           ( alu_operand_a_ex     ),
    .alu_operand_b_ex_o           ( alu_operand_b_ex     ),
    .alu_operand_c_ex_o           ( alu_operand_c_ex     ),
    .bmask_a_ex_o                 ( bmask_a_ex           ),
    .bmask_b_ex_o                 ( bmask_b_ex           ),
    .imm_vec_ext_ex_o             ( imm_vec_ext_ex       ),
    .alu_vec_mode_ex_o            ( alu_vec_mode_ex      ),
    .alu_is_clpx_ex_o             ( alu_is_clpx_ex       ),
    .alu_is_subrot_ex_o           ( alu_is_subrot_ex     ),
    .alu_clpx_shift_ex_o          ( alu_clpx_shift_ex    ),

    .regfile_waddr_ex_o           ( regfile_waddr_ex     ),
    .regfile_we_ex_o              ( regfile_we_ex        ),

    .regfile_alu_we_ex_o          ( regfile_alu_we_ex    ),
    .regfile_alu_waddr_ex_o       ( regfile_alu_waddr_ex ),

    // MUL
    .mult_operator_ex_o           ( mult_operator_ex     ), // from ID to EX stage
    .mult_en_ex_o                 ( mult_en_ex           ), // from ID to EX stage
    .mult_sel_subword_ex_o        ( mult_sel_subword_ex  ), // from ID to EX stage
    .mult_signed_mode_ex_o        ( mult_signed_mode_ex  ), // from ID to EX stage
    .mult_operand_a_ex_o          ( mult_operand_a_ex    ), // from ID to EX stage
    .mult_operand_b_ex_o          ( mult_operand_b_ex    ), // from ID to EX stage
    .mult_operand_c_ex_o          ( mult_operand_c_ex    ), // from ID to EX stage
    .mult_imm_ex_o                ( mult_imm_ex          ), // from ID to EX stage

    .mult_dot_op_a_ex_o           ( mult_dot_op_a_ex     ), // from ID to EX stage
    .mult_dot_op_b_ex_o           ( mult_dot_op_b_ex     ), // from ID to EX stage
    .mult_dot_op_c_ex_o           ( mult_dot_op_c_ex     ), // from ID to EX stage
    .mult_dot_signed_ex_o         ( mult_dot_signed_ex   ), // from ID to EX stage
    .mult_is_clpx_ex_o            ( mult_is_clpx_ex      ), // from ID to EX stage
    .mult_clpx_shift_ex_o         ( mult_clpx_shift_ex   ), // from ID to EX stage
    .mult_clpx_img_ex_o           ( mult_clpx_img_ex     ), // from ID to EX stage

    // FPU
    .frm_i                        ( frm_csr                 ),

    // APU
    .apu_en_ex_o                  ( apu_en_ex               ),
    .apu_type_ex_o                ( apu_type_ex             ),
    .apu_op_ex_o                  ( apu_op_ex               ),
    .apu_lat_ex_o                 ( apu_lat_ex              ),
    .apu_operands_ex_o            ( apu_operands_ex         ),
    .apu_flags_ex_o               ( apu_flags_ex            ),
    .apu_waddr_ex_o               ( apu_waddr_ex            ),

    .apu_read_regs_o              ( apu_read_regs           ),
    .apu_read_regs_valid_o        ( apu_read_regs_valid     ),
    .apu_read_dep_i               ( apu_read_dep            ),
    .apu_write_regs_o             ( apu_write_regs          ),
    .apu_write_regs_valid_o       ( apu_write_regs_valid    ),
    .apu_write_dep_i              ( apu_write_dep           ),
    .apu_perf_dep_o               ( perf_apu_dep            ),
    .apu_busy_i                   ( apu_busy                ),

    // CSR ID/EX
    .csr_access_ex_o              ( csr_access_ex        ),
    .csr_op_ex_o                  ( csr_op_ex            ),
    .current_priv_lvl_i           ( current_priv_lvl     ),
    .csr_irq_sec_o                ( csr_irq_sec          ),
    .csr_cause_o                  ( csr_cause            ),
    .csr_save_if_o                ( csr_save_if          ), // control signal to save pc
    .csr_save_id_o                ( csr_save_id          ), // control signal to save pc
    .csr_save_ex_o                ( csr_save_ex          ), // control signal to save pc
    .csr_restore_mret_id_o        ( csr_restore_mret_id  ), // control signal to restore pc
    .csr_restore_uret_id_o        ( csr_restore_uret_id  ), // control signal to restore pc

    .csr_restore_dret_id_o        ( csr_restore_dret_id  ), // control signal to restore pc

    .csr_save_cause_o             ( csr_save_cause       ),

    // hardware loop signals to IF hwlp controller
    .hwlp_start_o                 ( hwlp_start           ),
    .hwlp_end_o                   ( hwlp_end             ),
    .hwlp_cnt_o                   ( hwlp_cnt             ),

    // hardware loop signals from CSR
    .csr_hwlp_regid_i             ( csr_hwlp_regid       ),
    .csr_hwlp_we_i                ( csr_hwlp_we          ),
    .csr_hwlp_data_i              ( csr_hwlp_data        ),

    // LSU
    .data_req_ex_o                ( data_req_ex          ), // to load store unit
    .data_we_ex_o                 ( data_we_ex           ), // to load store unit
    .atop_ex_o                    ( data_atop_ex         ),
    .data_type_ex_o               ( data_type_ex         ), // to load store unit
    .data_sign_ext_ex_o           ( data_sign_ext_ex     ), // to load store unit
    .data_reg_offset_ex_o         ( data_reg_offset_ex   ), // to load store unit
    .data_load_event_ex_o         ( data_load_event_ex   ), // to load store unit

    .data_misaligned_ex_o         ( data_misaligned_ex   ), // to load store unit

    .prepost_useincr_ex_o         ( useincr_addr_ex      ),
    .data_misaligned_i            ( data_misaligned      ),
    .data_err_i                   ( data_err_pmp         ),
    .data_err_ack_o               ( data_err_ack         ),


    // Interrupt Signals
    .irq_pending_i                ( irq_pending          ), // incoming interrupts
    .irq_id_i                     ( irq_id               ),
    .irq_sec_i                    ( (PULP_SECURE) ? irq_sec_i : 1'b0 ),
    .m_irq_enable_i               ( m_irq_enable         ),
    .u_irq_enable_i               ( u_irq_enable         ),
    .irq_ack_o                    ( irq_ack_o            ),
    .irq_id_o                     ( irq_id_o             ),

    // Debug Signal
    .debug_mode_o                 ( debug_mode           ),
    .debug_cause_o                ( debug_cause          ),
    .debug_csr_save_o             ( debug_csr_save       ),
    .debug_req_i                  ( debug_req_i          ),
    .debug_single_step_i          ( debug_single_step    ),
    .debug_ebreakm_i              ( debug_ebreakm        ),
    .debug_ebreaku_i              ( debug_ebreaku        ),
    .trigger_match_i              ( trigger_match        ),

    // Forward Signals
    .regfile_waddr_wb_i           ( regfile_waddr_fw_wb_o),  // Write address ex-wb pipeline
    .regfile_we_wb_i              ( regfile_we_wb        ),  // write enable for the register file
    .regfile_wdata_wb_i           ( regfile_wdata        ),  // write data to commit in the register file

    .regfile_alu_waddr_fw_i       ( regfile_alu_waddr_fw ),
    .regfile_alu_we_fw_i          ( regfile_alu_we_fw    ),
    .regfile_alu_wdata_fw_i       ( regfile_alu_wdata_fw ),

    // from ALU
    .mult_multicycle_i            ( mult_multicycle      ),

    // Performance Counters
    .perf_jump_o                  ( perf_jump            ),
    .perf_jr_stall_o              ( perf_jr_stall        ),
    .perf_ld_stall_o              ( perf_ld_stall        ),
    .perf_pipeline_stall_o        ( perf_pipeline_stall  )
  );


  /////////////////////////////////////////////////////
  //   _______  __  ____ _____  _    ____ _____      //
  //  | ____\ \/ / / ___|_   _|/ \  / ___| ____|     //
  //  |  _|  \  /  \___ \ | | / _ \| |  _|  _|       //
  //  | |___ /  \   ___) || |/ ___ \ |_| | |___      //
  //  |_____/_/\_\ |____/ |_/_/   \_\____|_____|     //
  //                                                 //
  /////////////////////////////////////////////////////
  riscv_ex_stage
  #(
   .FPU              ( FPU                ),
   .FP_DIVSQRT       ( FP_DIVSQRT         ),
   .SHARED_FP        ( SHARED_FP          ),
   .SHARED_DSP_MULT  ( SHARED_DSP_MULT    ),
   .SHARED_INT_DIV   ( SHARED_INT_DIV     ),
   .APU_NARGS_CPU    ( APU_NARGS_CPU      ),
   .APU_WOP_CPU      ( APU_WOP_CPU        ),
   .APU_NDSFLAGS_CPU ( APU_NDSFLAGS_CPU   ),
   .APU_NUSFLAGS_CPU ( APU_NUSFLAGS_CPU   )
  )
  ex_stage_i
  (
    // Global signals: Clock and active low asynchronous reset
    .clk                        ( clk                          ),
    .rst_n                      ( rst_ni                       ),

    // Alu signals from ID stage
    .alu_en_i                   ( alu_en_ex                    ),
    .alu_operator_i             ( alu_operator_ex              ), // from ID/EX pipe registers
    .alu_operand_a_i            ( alu_operand_a_ex             ), // from ID/EX pipe registers
    .alu_operand_b_i            ( alu_operand_b_ex             ), // from ID/EX pipe registers
    .alu_operand_c_i            ( alu_operand_c_ex             ), // from ID/EX pipe registers
    .bmask_a_i                  ( bmask_a_ex                   ), // from ID/EX pipe registers
    .bmask_b_i                  ( bmask_b_ex                   ), // from ID/EX pipe registers
    .imm_vec_ext_i              ( imm_vec_ext_ex               ), // from ID/EX pipe registers
    .alu_vec_mode_i             ( alu_vec_mode_ex              ), // from ID/EX pipe registers
    .alu_is_clpx_i              ( alu_is_clpx_ex               ), // from ID/EX pipe registers
    .alu_is_subrot_i            ( alu_is_subrot_ex             ), // from ID/Ex pipe registers
    .alu_clpx_shift_i           ( alu_clpx_shift_ex            ), // from ID/EX pipe registers

    // Multipler
    .mult_operator_i            ( mult_operator_ex             ), // from ID/EX pipe registers
    .mult_operand_a_i           ( mult_operand_a_ex            ), // from ID/EX pipe registers
    .mult_operand_b_i           ( mult_operand_b_ex            ), // from ID/EX pipe registers
    .mult_operand_c_i           ( mult_operand_c_ex            ), // from ID/EX pipe registers
    .mult_en_i                  ( mult_en_ex                   ), // from ID/EX pipe registers
    .mult_sel_subword_i         ( mult_sel_subword_ex          ), // from ID/EX pipe registers
    .mult_signed_mode_i         ( mult_signed_mode_ex          ), // from ID/EX pipe registers
    .mult_imm_i                 ( mult_imm_ex                  ), // from ID/EX pipe registers
    .mult_dot_op_a_i            ( mult_dot_op_a_ex             ), // from ID/EX pipe registers
    .mult_dot_op_b_i            ( mult_dot_op_b_ex             ), // from ID/EX pipe registers
    .mult_dot_op_c_i            ( mult_dot_op_c_ex             ), // from ID/EX pipe registers
    .mult_dot_signed_i          ( mult_dot_signed_ex           ), // from ID/EX pipe registers
    .mult_is_clpx_i             ( mult_is_clpx_ex              ), // from ID/EX pipe registers
    .mult_clpx_shift_i          ( mult_clpx_shift_ex           ), // from ID/EX pipe registers
    .mult_clpx_img_i            ( mult_clpx_img_ex             ), // from ID/EX pipe registers

    .mult_multicycle_o          ( mult_multicycle              ), // to ID/EX pipe registers

    // FPU
    .fpu_prec_i                 ( fprec_csr                    ),
    .fpu_fflags_o               ( fflags                       ),
    .fpu_fflags_we_o            ( fflags_we                    ),

    // APU
    .apu_en_i                   ( apu_en_ex                    ),
    .apu_op_i                   ( apu_op_ex                    ),
    .apu_lat_i                  ( apu_lat_ex                   ),
    .apu_operands_i             ( apu_operands_ex              ),
    .apu_waddr_i                ( apu_waddr_ex                 ),
    .apu_flags_i                ( apu_flags_ex                 ),

    .apu_read_regs_i            ( apu_read_regs                ),
    .apu_read_regs_valid_i      ( apu_read_regs_valid          ),
    .apu_read_dep_o             ( apu_read_dep                 ),
    .apu_write_regs_i           ( apu_write_regs               ),
    .apu_write_regs_valid_i     ( apu_write_regs_valid         ),
    .apu_write_dep_o            ( apu_write_dep                ),

    .apu_perf_type_o            ( perf_apu_type                ),
    .apu_perf_cont_o            ( perf_apu_cont                ),
    .apu_perf_wb_o              ( perf_apu_wb                  ),
    .apu_ready_wb_o             ( apu_ready_wb                 ),
    .apu_busy_o                 ( apu_busy                     ),

    // apu-interconnect
    // handshake signals
    .apu_master_req_o           ( apu_master_req_o             ),
    .apu_master_ready_o         ( apu_master_ready_o           ),
    .apu_master_gnt_i           ( apu_master_gnt_i             ),
    // request channel
    .apu_master_operands_o      ( apu_master_operands_o        ),
    .apu_master_op_o            ( apu_master_op_o              ),
    // response channel
    .apu_master_valid_i         ( apu_master_valid_i           ),
    .apu_master_result_i        ( apu_master_result_i          ),

    .lsu_en_i                   ( data_req_ex                  ),
    .lsu_rdata_i                ( lsu_rdata                    ),

    // interface with CSRs
    .csr_access_i               ( csr_access_ex                ),
    .csr_rdata_i                ( csr_rdata                    ),

    // From ID Stage: Regfile control signals
    .branch_in_ex_i             ( branch_in_ex                 ),
    .regfile_alu_waddr_i        ( regfile_alu_waddr_ex         ),
    .regfile_alu_we_i           ( regfile_alu_we_ex            ),

    .regfile_waddr_i            ( regfile_waddr_ex             ),
    .regfile_we_i               ( regfile_we_ex                ),

    // Output of ex stage pipeline
    .regfile_waddr_wb_o         ( regfile_waddr_fw_wb_o        ),
    .regfile_we_wb_o            ( regfile_we_wb                ),
    .regfile_wdata_wb_o         ( regfile_wdata                ),

    // To IF: Jump and branch target and decision
    .jump_target_o              ( jump_target_ex               ),
    .branch_decision_o          ( branch_decision              ),

    // To ID stage: Forwarding signals
    .regfile_alu_waddr_fw_o     ( regfile_alu_waddr_fw         ),
    .regfile_alu_we_fw_o        ( regfile_alu_we_fw            ),
    .regfile_alu_wdata_fw_o     ( regfile_alu_wdata_fw         ),

    // stall control
    .is_decoding_i              ( is_decoding                  ),
    .lsu_ready_ex_i             ( lsu_ready_ex                 ),
    .lsu_err_i                  ( data_err_pmp                 ),

    .ex_ready_o                 ( ex_ready                     ),
    .ex_valid_o                 ( ex_valid                     ),
    .wb_ready_i                 ( lsu_ready_wb                 )
  );


  ////////////////////////////////////////////////////////////////////////////////////////
  //    _     ___    _    ____    ____ _____ ___  ____  _____   _   _ _   _ ___ _____   //
  //   | |   / _ \  / \  |  _ \  / ___|_   _/ _ \|  _ \| ____| | | | | \ | |_ _|_   _|  //
  //   | |  | | | |/ _ \ | | | | \___ \ | || | | | |_) |  _|   | | | |  \| || |  | |    //
  //   | |__| |_| / ___ \| |_| |  ___) || || |_| |  _ <| |___  | |_| | |\  || |  | |    //
  //   |_____\___/_/   \_\____/  |____/ |_| \___/|_| \_\_____|  \___/|_| \_|___| |_|    //
  //                                                                                    //
  ////////////////////////////////////////////////////////////////////////////////////////

  riscv_load_store_unit  load_store_unit_i
  (
    .clk                   ( clk                ),
    .rst_n                 ( rst_ni             ),

    //output to data memory
    .data_req_o            ( data_req_pmp       ),
    .data_gnt_i            ( data_gnt_pmp       ),
    .data_rvalid_i         ( data_rvalid_i      ),
    .data_err_i            ( data_err_pmp       ),

    .data_addr_o           ( data_addr_pmp      ),
    .data_we_o             ( data_we_o          ),
    .data_atop_o           ( data_atop_o        ),
    .data_be_o             ( data_be_o          ),
    .data_wdata_o          ( data_wdata_o       ),
    .data_rdata_i          ( data_rdata_i       ),

    // signal from ex stage
    .data_we_ex_i          ( data_we_ex         ),
    .data_atop_ex_i        ( data_atop_ex       ),
    .data_type_ex_i        ( data_type_ex       ),
    .data_wdata_ex_i       ( alu_operand_c_ex   ),
    .data_reg_offset_ex_i  ( data_reg_offset_ex ),
    .data_sign_ext_ex_i    ( data_sign_ext_ex   ),  // sign extension

    .data_rdata_ex_o       ( lsu_rdata          ),
    .data_req_ex_i         ( data_req_ex        ),
    .operand_a_ex_i        ( alu_operand_a_ex   ),
    .operand_b_ex_i        ( alu_operand_b_ex   ),
    .addr_useincr_ex_i     ( useincr_addr_ex    ),

    .data_misaligned_ex_i  ( data_misaligned_ex ), // from ID/EX pipeline
    .data_misaligned_o     ( data_misaligned    ),

    // control signals
    .lsu_ready_ex_o        ( lsu_ready_ex       ),
    .lsu_ready_wb_o        ( lsu_ready_wb       ),

    .ex_valid_i            ( ex_valid           ),
    .busy_o                ( lsu_busy           )
  );

  assign wb_valid = lsu_ready_wb & apu_ready_wb;


  //////////////////////////////////////
  //        ____ ____  ____           //
  //       / ___/ ___||  _ \ ___      //
  //      | |   \___ \| |_) / __|     //
  //      | |___ ___) |  _ <\__ \     //
  //       \____|____/|_| \_\___/     //
  //                                  //
  //   Control and Status Registers   //
  //////////////////////////////////////

  riscv_cs_registers
  #(
    .A_EXTENSION      ( A_EXTENSION           ),
    .FPU              ( FPU                   ),
    .APU              ( APU                   ),
    .PULP_SECURE      ( PULP_SECURE           ),
    .USE_PMP          ( USE_PMP               ),
    .N_PMP_ENTRIES    ( N_PMP_ENTRIES         ),
    .NUM_MHPMCOUNTERS ( NUM_MHPMCOUNTERS      ),
    .PULP_HWLP        ( PULP_HWLP             ),
    .DEBUG_TRIGGER_EN ( DEBUG_TRIGGER_EN      )
  )
  cs_registers_i
  (
    .clk                     ( clk                ),
    .rst_n                   ( rst_ni             ),

    // Hart ID from outside
    .hart_id_i               ( hart_id_i          ),
    .mtvec_o                 ( mtvec              ),
    .mtvecx_o                ( mtvecx             ),
    .utvec_o                 ( utvec              ),
    // boot address
    .boot_addr_i             ( boot_addr_i[31:1]  ),
    // Interface to CSRs (SRAM like)
    .csr_access_i            ( csr_access         ),
    .csr_addr_i              ( csr_addr           ),
    .csr_wdata_i             ( csr_wdata          ),
    .csr_op_i                ( csr_op             ),
    .csr_rdata_o             ( csr_rdata          ),

    .frm_o                   ( frm_csr            ),
    .fprec_o                 ( fprec_csr          ),
    .fflags_i                ( fflags_csr         ),
    .fflags_we_i             ( fflags_we          ),

    // Interrupt related control signals
    .m_irq_enable_o          ( m_irq_enable       ),
    .u_irq_enable_o          ( u_irq_enable       ),
    .csr_irq_sec_i           ( csr_irq_sec        ),
    .sec_lvl_o               ( sec_lvl_o          ),
    .mepc_o                  ( mepc               ),
    .uepc_o                  ( uepc               ),
    .irq_software_i          ( irq_software_i     ),
    .irq_timer_i             ( irq_timer_i        ),
    .irq_external_i          ( irq_external_i     ),
    .irq_fast_i              ( irq_fast_i         ),
    .irq_nmi_i               ( irq_nmi_i          ),
    .irq_fastx_i             ( irq_fastx_i        ),
    .irq_pending_o           ( irq_pending        ), // IRQ to ID/Controller
    .irq_id_o                ( irq_id             ),
    // debug
    .debug_mode_i            ( debug_mode         ),
    .debug_cause_i           ( debug_cause        ),
    .debug_csr_save_i        ( debug_csr_save     ),
    .depc_o                  ( depc               ),
    .debug_single_step_o     ( debug_single_step  ),
    .debug_ebreakm_o         ( debug_ebreakm      ),
    .debug_ebreaku_o         ( debug_ebreaku      ),
    .trigger_match_o         ( trigger_match      ),

    .priv_lvl_o              ( current_priv_lvl   ),

    .pmp_addr_o              ( pmp_addr           ),
    .pmp_cfg_o               ( pmp_cfg            ),

    .pc_if_i                 ( pc_if              ),
    .pc_id_i                 ( pc_id              ),
    .pc_ex_i                 ( pc_ex              ),

    .csr_save_if_i           ( csr_save_if        ),
    .csr_save_id_i           ( csr_save_id        ),
    .csr_save_ex_i           ( csr_save_ex        ),
    .csr_restore_mret_i      ( csr_restore_mret_id ),
    .csr_restore_uret_i      ( csr_restore_uret_id ),

    .csr_restore_dret_i      ( csr_restore_dret_id ),

    .csr_cause_i             ( csr_cause          ),
    .csr_save_cause_i        ( csr_save_cause     ),

    // from hwloop registers
    .hwlp_start_i            ( hwlp_start         ),
    .hwlp_end_i              ( hwlp_end           ),
    .hwlp_cnt_i              ( hwlp_cnt           ),

    .hwlp_regid_o            ( csr_hwlp_regid     ),
    .hwlp_we_o               ( csr_hwlp_we        ),
    .hwlp_data_o             ( csr_hwlp_data      ),

    // performance counter related signals
    .id_valid_i              ( id_valid           ),
    .is_compressed_i         ( is_compressed_id   ),
    .is_decoding_i           ( is_decoding        ),

    .imiss_i                 ( perf_imiss         ),
    .pc_set_i                ( pc_set             ),
    .jump_i                  ( perf_jump          ),
    .branch_i                ( branch_in_ex       ),
    .branch_taken_i          ( branch_decision    ),
    .ld_stall_i              ( perf_ld_stall      ),
    .jr_stall_i              ( perf_jr_stall      ),
    .pipeline_stall_i        ( perf_pipeline_stall ),

    .apu_typeconflict_i      ( perf_apu_type      ),
    .apu_contention_i        ( perf_apu_cont      ),
    .apu_dep_i               ( perf_apu_dep       ),
    .apu_wb_i                ( perf_apu_wb        ),

    .mem_load_i              ( data_req_o & data_gnt_i & (~data_we_o) ),
    .mem_store_i             ( data_req_o & data_gnt_i & data_we_o    )

  );

  //  CSR access
  assign csr_access   =  csr_access_ex;
  assign csr_addr     =  csr_addr_int;
  assign csr_wdata    =  alu_operand_a_ex;
  assign csr_op       =  csr_op_ex;

  assign csr_addr_int = csr_num_e'(csr_access_ex ? alu_operand_b_ex[11:0] : '0);



  ///////////////////////////
  //   ____  __  __ ____   //
  //  |  _ \|  \/  |  _ \  //
  //  | |_) | |\/| | |_) | //
  //  |  __/| |  | |  __/  //
  //  |_|   |_|  |_|_|     //
  //                       //
  ///////////////////////////

  generate
  if(PULP_SECURE && USE_PMP) begin : RISCY_PMP
  riscv_pmp
  #(
     .N_PMP_ENTRIES(N_PMP_ENTRIES)
  )
  pmp_unit_i
  (
    .clk                     ( clk                ),
    .rst_n                   ( rst_ni             ),

    .pmp_privil_mode_i       ( current_priv_lvl   ),

    .pmp_addr_i              ( pmp_addr           ),
    .pmp_cfg_i               ( pmp_cfg            ),


    .data_req_i              ( data_req_pmp       ),
    .data_addr_i             ( data_addr_pmp      ),
    .data_we_i               ( data_we_o          ),
    .data_gnt_o              ( data_gnt_pmp       ),

    .data_req_o              ( data_req_o         ),
    .data_gnt_i              ( data_gnt_i         ),
    .data_addr_o             ( data_addr_o        ),
    .data_err_o              ( data_err_pmp       ),
    .data_err_ack_i          ( data_err_ack       ),

    .instr_req_i             ( instr_req_pmp      ),
    .instr_addr_i            ( instr_addr_pmp     ),
    .instr_gnt_o             ( instr_gnt_pmp      ),

    .instr_req_o             ( instr_req_o        ),
    .instr_gnt_i             ( instr_gnt_i        ),
    .instr_addr_o            ( instr_addr_o       ),
    .instr_err_o             ( instr_err_pmp      )
  );
  end else begin
    assign instr_req_o   = instr_req_pmp;
    assign instr_addr_o  = instr_addr_pmp;
    assign instr_gnt_pmp = instr_gnt_i;
    assign instr_err_pmp = 1'b0;

    assign data_req_o    = data_req_pmp;
    assign data_addr_o   = data_addr_pmp;
    assign data_gnt_pmp  = data_gnt_i;
    assign data_err_pmp  = 1'b0;
  end
  endgenerate


`ifndef VERILATOR
`ifdef TRACE_EXECUTION

  logic tracer_clk;
  assign #1 tracer_clk = clk_i;

  riscv_tracer riscv_tracer_i
  (
    .clk            ( tracer_clk                           ), // always-running clock for tracing
    .rst_n          ( rst_ni                               ),

    .fetch_enable   ( fetch_enable_i                       ),
    .hart_id_i      ( hart_id_i                            ),

    .pc             ( id_stage_i.pc_id_i                   ),
    .instr          ( id_stage_i.instr                     ),
    .controller_state_i ( id_stage_i.controller_i.ctrl_fsm_cs ),
    .compressed     ( id_stage_i.is_compressed_i           ),
    .id_valid       ( id_stage_i.id_valid_o                ),
    .is_decoding    ( id_stage_i.is_decoding_o             ),
    .pipe_flush     ( id_stage_i.controller_i.pipe_flush_i ),
    .mret           ( id_stage_i.controller_i.mret_insn_i  ),
    .uret           ( id_stage_i.controller_i.uret_insn_i  ),
    .dret           ( id_stage_i.controller_i.dret_insn_i  ),
    .ecall          ( id_stage_i.controller_i.ecall_insn_i ),
    .ebreak         ( id_stage_i.controller_i.ebrk_insn_i  ),
    .fence          ( id_stage_i.controller_i.fencei_insn_i),
    .rs1_value      ( id_stage_i.operand_a_fw_id           ),
    .rs2_value      ( id_stage_i.operand_b_fw_id           ),
    .rs3_value      ( id_stage_i.alu_operand_c             ),
    .rs2_value_vec  ( id_stage_i.alu_operand_b             ),

    .rs1_is_fp      ( id_stage_i.regfile_fp_a              ),
    .rs2_is_fp      ( id_stage_i.regfile_fp_b              ),
    .rs3_is_fp      ( id_stage_i.regfile_fp_c              ),
    .rd_is_fp       ( id_stage_i.regfile_fp_d              ),

    .ex_valid       ( ex_valid                             ),
    .ex_reg_addr    ( regfile_alu_waddr_fw                 ),
    .ex_reg_we      ( regfile_alu_we_fw                    ),
    .ex_reg_wdata   ( regfile_alu_wdata_fw                 ),

    .ex_data_addr   ( data_addr_o                          ),
    .ex_data_req    ( data_req_o                           ),
    .ex_data_gnt    ( data_gnt_i                           ),
    .ex_data_we     ( data_we_o                            ),
    .ex_data_wdata  ( data_wdata_o                         ),
    .data_misaligned ( data_misaligned                     ),

    .wb_bypass      ( ex_stage_i.branch_in_ex_i            ),

    .wb_valid       ( wb_valid                             ),
    .wb_reg_addr    ( regfile_waddr_fw_wb_o                ),
    .wb_reg_we      ( regfile_we_wb                        ),
    .wb_reg_wdata   ( regfile_wdata                        ),

    .imm_u_type     ( id_stage_i.imm_u_type                ),
    .imm_uj_type    ( id_stage_i.imm_uj_type               ),
    .imm_i_type     ( id_stage_i.imm_i_type                ),
    .imm_iz_type    ( id_stage_i.imm_iz_type[11:0]         ),
    .imm_z_type     ( id_stage_i.imm_z_type                ),
    .imm_s_type     ( id_stage_i.imm_s_type                ),
    .imm_sb_type    ( id_stage_i.imm_sb_type               ),
    .imm_s2_type    ( id_stage_i.imm_s2_type               ),
    .imm_s3_type    ( id_stage_i.imm_s3_type               ),
    .imm_vs_type    ( id_stage_i.imm_vs_type               ),
    .imm_vu_type    ( id_stage_i.imm_vu_type               ),
    .imm_shuffle_type ( id_stage_i.imm_shuffle_type        ),
    .imm_clip_type  ( id_stage_i.instr_rdata_i[11:7]       )
  );
`endif
`endif
endmodule<|MERGE_RESOLUTION|>--- conflicted
+++ resolved
@@ -126,12 +126,7 @@
   // these used to be former inputs/outputs of RI5CY
 
   logic [5:0]                     data_atop_o;  // atomic operation, only active if parameter `A_EXTENSION != 0`
-<<<<<<< HEAD
-  logic [N_EXT_PERF_COUNTERS-1:0] ext_perf_counters_i;
-  logic                           irq_sec_i;
-=======
   logic                           irq_sec_i = 1'b0;
->>>>>>> c304b1dd
   logic                           sec_lvl_o;
 
   localparam N_HWLP      = 2;
